﻿// ImageListView - A listview control for image files
// Copyright (C) 2009 Ozgur Ozcitak
//
// Licensed under the Apache License, Version 2.0 (the "License");
// you may not use this file except in compliance with the License.
// You may obtain a copy of the License at
//
//     http://www.apache.org/licenses/LICENSE-2.0
//
// Unless required by applicable law or agreed to in writing, software
// distributed under the License is distributed on an "AS IS" BASIS,
// WITHOUT WARRANTIES OR CONDITIONS OF ANY KIND, either express or implied.
// See the License for the specific language governing permissions and
// limitations under the License.
//
// Ozgur Ozcitak (ozcitak@yahoo.com)

using System;
using System.Collections.Generic;
using System.Drawing;
using System.Threading;
using System.IO;
using System.Security.Cryptography;
using System.Text;

namespace Manina.Windows.Forms
{
    /// <summary>
    /// Represents the cache manager responsible for asynchronously loading
    /// item thumbnails.
    /// </summary>
    internal class ImageListViewCacheThumbnail : IDisposable
    {
        #region Member Variables
        private QueuedBackgroundWorker bw;
        private SynchronizationContext context;
        private SendOrPostCallback checkProcessingCallback;

        private ImageListView mImageListView;

        internal PersistentCache diskCache;
        private Dictionary<Guid, CacheItem> thumbCache;
        private Dictionary<Guid, bool> processing;
        private Guid processingRendererItem;
        private Guid processingGalleryItem;
        private Dictionary<Guid, bool> editCache;
        private CacheItem rendererItem;
        private CacheItem galleryItem;

        private List<Guid> removedItems;

        private bool disposed;
        #endregion

        #region RequestType Enum
        private enum RequestType
        {
            /// <summary>
            /// This is a thumbnail request.
            /// </summary>
            Thumbnail,
            /// <summary>
            /// This is a large image request for use in Gallery or Pane view modes.
            /// </summary>
            Gallery,
            /// <summary>
            /// This is a renderer request.
            /// </summary>
            Renderer
        }
        #endregion

        #region CacheRequest Class
        /// <summary>
        /// Represents a cache request.
        /// </summary>
        private class CacheRequest
        {
            /// <summary>
            /// Gets the guid of the item.
            /// </summary>
            public Guid Guid { get; private set; }
            /// <summary>
            /// Gets the adaptor of this item.
            /// </summary>
            public ImageListView.ImageListViewItemAdaptor Adaptor { get; private set; }
            /// <summary>
            /// Gets the public key for the virtual item.
            /// </summary>
            public object VirtualItemKey { get; private set; }
            /// <summary>
            /// Gets the size of the requested thumbnail.
            /// </summary>
            public Size Size { get; private set; }
            /// <summary>
            /// Gets embedded thumbnail extraction behavior.
            /// </summary>
            public UseEmbeddedThumbnails UseEmbeddedThumbnails { get; private set; }
            /// <summary>
            /// Gets Exif rotation behavior.
            /// </summary>
            public bool AutoRotate { get; private set; }
            /// <summary>
            /// Gets whether Windows Imaging Component will be used.
            /// </summary>
            public bool UseWIC { get; private set; }
            /// <summary>
            /// Gets the type of this request.
            /// </summary>
            public RequestType RequestType { get; private set; }

            /// <summary>
            /// Initializes a new instance of the <see cref="CacheRequest"/> class
            /// for use with a virtual item.
            /// </summary>
            /// <param name="guid">The guid of the ImageListViewItem.</param>
            /// <param name="adaptor">The adaptor of this item.</param>
            /// <param name="key">The public key for the virtual item.</param>
            /// <param name="size">The size of the requested thumbnail.</param>
            /// <param name="useEmbeddedThumbnails">UseEmbeddedThumbnails property of the owner control.</param>
            /// <param name="autoRotate">AutoRotate property of the owner control.</param>
            /// <param name="useWIC">Whether to use WIC.</param>
            /// <param name="requestType">Type of this request.</param>
            public CacheRequest(Guid guid, ImageListView.ImageListViewItemAdaptor adaptor, object key, Size size, UseEmbeddedThumbnails useEmbeddedThumbnails, bool autoRotate, bool useWIC, RequestType requestType)
            {
                Guid = guid;
                VirtualItemKey = key;
                Adaptor = adaptor;
                Size = size;
                UseEmbeddedThumbnails = useEmbeddedThumbnails;
                AutoRotate = autoRotate;
                UseWIC = useWIC;
                RequestType = requestType;
            }

            /// <summary>
            /// Returns a <see cref="System.String"/> that represents this instance.
            /// </summary>
            public override string ToString()
            {
                return "CacheRequest (" + VirtualItemKey.ToString() + ")";
            }
        }
        #endregion

        #region CacheItem Class
        /// <summary>
        /// Represents an item in the thumbnail cache.
        /// </summary>
        private class CacheItem : IDisposable
        {
            private bool disposed;

            /// <summary>
            /// Gets the guid of the item.
            /// </summary>
            public Guid Guid { get; private set; }
            /// <summary>
            /// Gets the size of the requested thumbnail.
            /// </summary>
            public Size Size { get; private set; }
            /// <summary>
            /// Gets the cached image.
            /// </summary>
            public Image Image { get; private set; }
            /// <summary>
            /// Gets or sets the state of the cache item.
            /// </summary>
            public CacheState State { get; set; }
            /// <summary>
            /// Gets embedded thumbnail extraction behavior.
            /// </summary>
            public UseEmbeddedThumbnails UseEmbeddedThumbnails { get; private set; }
            /// <summary>
            /// Gets Exif rotation behavior.
            /// </summary>
            public bool AutoRotate { get; private set; }
            /// <summary>
            /// Gets whether Windows Imaging Component will be used.
            /// </summary>
            public bool UseWIC { get; private set; }

            /// <summary>
            /// Initializes a new instance of the <see cref="CacheItem"/> class
            /// for use with a virtual item.
            /// </summary>
            /// <param name="guid">The guid of the ImageListViewItem.</param>
            /// <param name="size">The size of the requested thumbnail.</param>
            /// <param name="image">The thumbnail image.</param>
            /// <param name="state">The cache state of the item.</param>
            /// <param name="useEmbeddedThumbnails">UseEmbeddedThumbnails property of the owner control.</param>
            /// <param name="autoRotate">AutoRotate property of the owner control.</param>
            /// <param name="useWIC">Whether to use WIC.</param>
            public CacheItem(Guid guid, Size size, Image image, CacheState state, UseEmbeddedThumbnails useEmbeddedThumbnails, bool autoRotate, bool useWIC)
            {
                Guid = guid;
                Size = size;
                Image = image;
                State = state;
                UseEmbeddedThumbnails = useEmbeddedThumbnails;
                AutoRotate = autoRotate;
                UseWIC = useWIC;
                disposed = false;
            }

            /// <summary>
            /// Performs application-defined tasks associated with 
            /// freeing, releasing, or resetting unmanaged resources.
            /// </summary>
            public void Dispose()
            {
                if (!disposed)
                {
                    if (Image != null)
                    {
                        Image.Dispose();
                        Image = null;
                    }

                    disposed = true;
                    GC.SuppressFinalize(this);
                }
            }
#if DEBUG
            /// <summary>
            /// Releases unmanaged resources and performs other cleanup operations before the
            /// class is reclaimed by garbage collection.
            /// </summary>
            ~CacheItem()
            {
                if (Image != null)
                    System.Diagnostics.Debug.Print("Finalizer of {0} called for non-empty cache item.", GetType());
                Dispose();
            }
#endif
        }
        #endregion

        #region CanContinueProcessingEventArgs
        /// <summary>
        /// Represents the event arguments for the <see cref="CanContinueProcessing"/> callback.
        /// </summary>
        private class CanContinueProcessingEventArgs : EventArgs
        {
            /// <summary>
            /// Gets the request.
            /// </summary>
            public CacheRequest Request { get; private set; }
            /// <summary>
            /// Gets whether this item should be processed.
            /// </summary>
            public bool ContinueProcessing { get; set; }

            /// <summary>
            /// Initializes a new instance of the <see cref="CanContinueProcessingEventArgs"/> class.
            /// </summary>
            /// <param name="request">The cache request.</param>
            public CanContinueProcessingEventArgs(CacheRequest request)
            {
                Request = request;
                ContinueProcessing = true;
            }
        }
        #endregion

        #region Properties
        /// <summary>
        /// Determines whether the cache manager retries loading items on errors.
        /// </summary>
        public bool RetryOnError { get; internal set; }
        /// <summary>
        /// Gets or sets the cache mode.
        /// </summary>
        public CacheMode CacheMode { get; internal set; }
        /// <summary>
        /// Gets or sets the cache limit as count of items.
        /// </summary>
        public int CacheLimitAsItemCount { get; internal set; }
        /// <summary>
        /// Gets or sets the cache limit as allocated memory in MB.
        /// </summary>
        public long CacheLimitAsMemory { get; internal set; }
        /// <summary>
        /// Gets the approximate amount of memory used by the cache.
        /// </summary>
        public long MemoryUsed { get; private set; }
        /// <summary>
        /// Gets the approximate amount of memory used by removed items in the cache.
        /// This memory can be reclaimed by calling <see cref="Purge()"/>.
        /// </summary>
        public long MemoryUsedByRemoved { get; private set; }
        /// <summary>
        /// Returns the count of items in the cache.
        /// </summary>
        public long CacheSize
        {
            get { return thumbCache.Count; }
        }
        #endregion

        #region Constructor
        /// <summary>
        /// Initializes a new instance of the <see cref="ImageListViewCacheThumbnail"/> class.
        /// </summary>
        /// <param name="owner">The owner control.</param>
        public ImageListViewCacheThumbnail(ImageListView owner)
        {
            context = null;
            bw = new QueuedBackgroundWorker();
            bw.ProcessingMode = ProcessingMode.LIFO;
            bw.IsBackground = true;
            bw.ThreadName = "Thumbnail Cache Worker Thread";
            bw.DoWork += bw_DoWork;
            bw.RunWorkerCompleted += bw_RunWorkerCompleted;

            checkProcessingCallback = new SendOrPostCallback(CanContinueProcessing);

            mImageListView = owner;
            diskCache = new PersistentCache();
            diskCache.Size = 100 * 1024 * 1024; // 100 MB disk cache
            CacheMode = CacheMode.OnDemand;
            CacheLimitAsItemCount = 0;
            CacheLimitAsMemory = 20 * 1024 * 1024;
            RetryOnError = false;

            thumbCache = new Dictionary<Guid, CacheItem>();
            editCache = new Dictionary<Guid, bool>();
            processing = new Dictionary<Guid, bool>();
            processingRendererItem = Guid.Empty;
            processingGalleryItem = Guid.Empty;

            rendererItem = null;
            galleryItem = null;

            MemoryUsed = 0;
            MemoryUsedByRemoved = 0;
            removedItems = new List<Guid>();

            disposed = false;
        }
        #endregion

        #region Context Callbacks
        /// <summary>
        /// Determines if the item should be processed.
        /// </summary>
        /// <param name="item">The <see cref="CacheItem"/> to check.</param>
        /// <returns>true if the item should be processed; otherwise false.</returns>
        private bool OnCanContinueProcessing(CacheRequest item)
        {
            CanContinueProcessingEventArgs arg = new CanContinueProcessingEventArgs(item);
            context.Send(checkProcessingCallback, arg);
            return arg.ContinueProcessing;
        }
        /// <summary>
        /// Determines if the item should be processed.
        /// </summary>
        /// <param name="argument">The event argument.</param>
        /// <returns>true if the item should be processed; otherwise false.</returns>
        private void CanContinueProcessing(object argument)
        {
            CanContinueProcessingEventArgs arg = argument as CanContinueProcessingEventArgs;
            CacheRequest request = arg.Request;
            bool canProcess = true;

            // Is it in the edit cache?
            if (canProcess && editCache.ContainsKey(request.Guid))
                canProcess = false;

            // Is it already cached?
            if (canProcess && (request.RequestType == RequestType.Thumbnail))
            {
                CacheItem existing = null;
                thumbCache.TryGetValue(request.Guid, out existing);
                if (existing != null && existing.Size == request.Size && existing.UseEmbeddedThumbnails == request.UseEmbeddedThumbnails && existing.AutoRotate == request.AutoRotate && existing.UseWIC == request.UseWIC)
                    canProcess = false;

                // Is it outside the visible area?
                if (canProcess && (CacheMode == CacheMode.OnDemand) && mImageListView != null && !mImageListView.IsItemVisible(request.Guid))
                    canProcess = false;
            }
            else if (canProcess && (request.RequestType == RequestType.Gallery))
            {
                CacheItem existing = galleryItem;
                if (existing != null && existing.Guid == request.Guid && existing.Size == request.Size && existing.UseEmbeddedThumbnails == request.UseEmbeddedThumbnails && existing.AutoRotate == request.AutoRotate && existing.UseWIC == request.UseWIC)
                    canProcess = false;
            }
            else if (canProcess && (request.RequestType == RequestType.Renderer))
            {
                CacheItem existing = rendererItem;
                if (existing != null && existing.Guid == request.Guid && existing.Size == request.Size && existing.UseEmbeddedThumbnails == request.UseEmbeddedThumbnails && existing.AutoRotate == request.AutoRotate && existing.UseWIC == request.UseWIC)
                    canProcess = false;
            }

            arg.ContinueProcessing = canProcess;
        }
        #endregion

        #region QueuedBackgroundWorker Events
        /// <summary>
        /// Handles the RunWorkerCompleted event of the queued background worker.
        /// </summary>
        /// <param name="sender">The source of the event.</param>
        /// <param name="e">The <see cref="Manina.Windows.Forms.QueuedWorkerCompletedEventArgs"/> 
        /// instance containing the event data.</param>
        void bw_RunWorkerCompleted(object sender, QueuedWorkerCompletedEventArgs e)
        {
            CacheRequest request = e.UserState as CacheRequest;
            CacheItem result = e.Result as CacheItem;

            // We are done processing
            if (request.RequestType == RequestType.Renderer)
                processingRendererItem = Guid.Empty;
            else if (request.RequestType == RequestType.Gallery)
                processingGalleryItem = Guid.Empty;
            else
                processing.Remove(request.Guid);

            // Do not process the result if the cache operation
            // was cancelled.
            if (e.Cancelled)
                return;

            // Dispose old item and add to cache
            if (request.RequestType == RequestType.Renderer)
            {
                if (rendererItem != null)
                    rendererItem.Dispose();

                rendererItem = result;
            }
            else if (request.RequestType == RequestType.Gallery)
            {
                if (galleryItem != null)
                    galleryItem.Dispose();

                galleryItem = result;
            }
            else if (result != null)
            {
                CacheItem existing = null;
                if (thumbCache.TryGetValue(result.Guid, out existing))
                {
                    existing.Dispose();
                    thumbCache.Remove(result.Guid);
                }
                thumbCache.Add(result.Guid, result);

                if (result.Image != null)
                {
                    // Did the thumbnail size change while we were
                    // creating the thumbnail?
                    if (result.Size != mImageListView.ThumbnailSize)
                        result.State = CacheState.Unknown;

                    // Purge invisible items if we exceeded the cache limit
                    MemoryUsed += GetImageMemorySize(result.Image);
                    if (IsCacheLimitExceeded())
                        PurgeInvisible(true);
                }
            }

            //Refresh the control
            if (mImageListView != null)
            {
                if (request.RequestType != RequestType.Thumbnail || mImageListView.IsItemVisible(request.Guid))
                    mImageListView.Refresh(false, true);
            }

            // Raise the ThumbnailCached event
            if (result != null && mImageListView != null)
                mImageListView.OnThumbnailCachedInternal(result.Guid, result.Image, result.Size, request.RequestType == RequestType.Thumbnail);

            // Raise the CacheError event
            if (e.Error != null && mImageListView != null)
                mImageListView.OnCacheErrorInternal(request.Guid, e.Error, CacheThread.Thumbnail);
        }
        /// <summary>
        /// Handles the DoWork event of the queued background worker.
        /// </summary>
        /// <param name="sender">The source of the event.</param>
        /// <param name="e">The <see cref="Manina.Windows.Forms.QueuedWorkerDoWorkEventArgs"/> instance 
        /// containing the event data.</param>
        void bw_DoWork(object sender, QueuedWorkerDoWorkEventArgs e)
        {
            CacheRequest request = e.Argument as CacheRequest;

            // Should we continue processing this item?
            // The callback checks the following and returns false if
            //   the item is already cached -OR-
            //   the item is in the edit cache -OR-
            //   the item is outside the visible area (only if the CacheMode is OnDemand).
            if (!OnCanContinueProcessing(request))
            {
                e.Cancel = true;
                return;
            }

            Image thumb = null;
            string diskCacheKey = request.Adaptor.GetUniqueIdentifier(request.VirtualItemKey, request.Size, request.UseEmbeddedThumbnails, request.AutoRotate, request.UseWIC);

            // Check the disk cache
            using (Stream stream = diskCache.Read(diskCacheKey))
            {
                if (stream.Length > 0)
                {
                    thumb = new Bitmap(stream);
                }
            }

            // Extract the thumbnail from the source image.
            if (thumb == null)
            {
                thumb = request.Adaptor.GetThumbnail(request.VirtualItemKey, request.Size, request.UseEmbeddedThumbnails, request.AutoRotate, request.UseWIC);
                // Save to disk cache
                if (thumb != null)
                {
                    using (MemoryStream stream = new MemoryStream())
                    {
                        thumb.Save(stream, System.Drawing.Imaging.ImageFormat.Png);
                        diskCache.Write(diskCacheKey, stream);
                    }
                }
            }

            // Return the thumbnail
            CacheItem result = null;
            if (thumb == null && !RetryOnError)
            {
                result = new CacheItem(request.Guid, request.Size, null, CacheState.Error, request.UseEmbeddedThumbnails, request.AutoRotate, request.UseWIC);
            }
            else
            {
                result = new CacheItem(request.Guid, request.Size, thumb, CacheState.Cached, request.UseEmbeddedThumbnails, request.AutoRotate, request.UseWIC);
            }

            e.Result = result;
        }
        #endregion

        #region Instance Methods
        /// <summary>
        /// Pauses the cache threads. 
        /// </summary>
        public void Pause()
        {
            bw.Pause();
        }
        /// <summary>
        /// Resumes the cache threads. 
        /// </summary>
        public void Resume()
        {
            bw.Resume();
        }
        /// <summary>
        /// Starts editing an item. While items are edited,
        /// the cache thread will not work on them to prevent collisions.
        /// </summary>
        /// <param name="guid">The guid representing the item</param>
        public void BeginItemEdit(Guid guid)
        {
            if (!editCache.ContainsKey(guid))
            {
                editCache.Add(guid, false);
            }
        }
        /// <summary>
        /// Ends editing an item. After this call, item
        /// image will be continued to be fetched by the thread.
        /// </summary>
        /// <param name="guid">The guid representing the item.</param>
        public void EndItemEdit(Guid guid)
        {
            editCache.Remove(guid);
        }
        /// <summary>
        /// Rebuilds the thumbnail cache.
        /// Old thumbnails will be kept until they are overwritten
        /// by new ones.
        /// </summary>
        public void Rebuild()
        {
            foreach (CacheItem item in thumbCache.Values)
                item.State = CacheState.Unknown;
            diskCache.Clear();
        }
        /// <summary>
        /// Clears the thumbnail cache.
        /// </summary>
        public void Clear()
        {
            foreach (CacheItem item in thumbCache.Values)
                item.Dispose();
            thumbCache.Clear();

            if (rendererItem != null)
                rendererItem.Dispose();
            rendererItem = null;

            bw.CancelAsync();

            MemoryUsed = 0;
            MemoryUsedByRemoved = 0;
            removedItems.Clear();
            processing.Clear();
            processingRendererItem = Guid.Empty;

            // Empty persistent cache
            diskCache.Clear();
        }
        /// <summary>
        /// Removes the given item from the cache.
        /// </summary>
        /// <param name="guid">The guid of the item to remove.</param>
        public void Remove(Guid guid)
        {
            Remove(guid, false);
        }
        /// <summary>
        /// Removes the given item from the cache.
        /// </summary>
        /// <param name="guid">The guid of the item to remove.</param>
        /// <param name="removeNow">true to remove the item now; false to remove the
        /// item later when the cache is purged.</param>
        public void Remove(Guid guid, bool removeNow)
        {
            CacheItem cacheItem = null;
            if (!thumbCache.TryGetValue(guid, out cacheItem))
                return;

            if (removeNow)
            {
                MemoryUsed -= GetImageMemorySize(cacheItem.Size.Width, cacheItem.Size.Height);
                cacheItem.Dispose();
                thumbCache.Remove(guid);
            }
            else
            {
                MemoryUsedByRemoved += GetImageMemorySize(cacheItem.Size.Width, cacheItem.Size.Height);
                removedItems.Add(guid);

                Purge();
            }

            // Remove from disk cache
            ImageListViewItem item = null;
            if (mImageListView != null && mImageListView.Items.TryGetValue(guid, out item))
            {
                string diskCacheKey = item.Adaptor.GetUniqueIdentifier(item.VirtualItemKey, cacheItem.Size, cacheItem.UseEmbeddedThumbnails, cacheItem.AutoRotate, cacheItem.UseWIC);
                diskCache.Remove(diskCacheKey);
            }
        }
        /// <summary>
        /// Purges removed items from the cache.
        /// </summary>
        /// <param name="force">true to purge the cache now, regardless of
        /// memory usage; otherwise false to automatically purge the cache
        /// depending on memory usage.</param>
        public void Purge(bool force)
        {
            // Remove items now if we can free more than 25% of the cache limit
            if (force || IsPurgeNeeded())
            {
                foreach (Guid guid in removedItems)
                {
                    CacheItem item = null;
                    if (thumbCache.TryGetValue(guid, out item))
                    {
                        item.Dispose();
                        thumbCache.Remove(guid);
                    }
                }
                removedItems.Clear();
                MemoryUsed -= MemoryUsedByRemoved;
                MemoryUsedByRemoved = 0;
            }
        }
        /// <summary>
        /// Purges removed items from the cache automatically
        /// depending on memory usage.
        /// </summary>
        public void Purge()
        {
            Purge(false);
        }
        /// <summary>
        /// Purges invisible items from the cache.
        /// </summary>
        /// <param name="force">true to purge the cache now, regardless of
        /// memory usage; otherwise false to automatically purge the cache
        /// depending on memory usage.</param>
        public void PurgeInvisible(bool force)
        {
            if (mImageListView == null)
                return;

            Dictionary<Guid, bool> visible = mImageListView.GetVisibleItems();

            if (visible.Count == 0)
                return;

            foreach (KeyValuePair<Guid, CacheItem> item in thumbCache)
            {
                if (!visible.ContainsKey(item.Key))
                {
                    removedItems.Add(item.Key);
                    MemoryUsedByRemoved += GetImageMemorySize(item.Value.Image);
                }
            }

            Purge(force);
        }
        /// <summary>
        /// Determines if removed items need to be purged. Removed items are purged
        /// if they take up more than 25% of the cache limit.
        /// </summary>
        /// <returns>true if removed items need to be purged; otherwise false.</returns>
        private bool IsPurgeNeeded()
        {
            return ((CacheLimitAsMemory != 0 && MemoryUsedByRemoved > CacheLimitAsMemory / 4) || (CacheLimitAsItemCount != 0 && removedItems.Count > CacheLimitAsItemCount / 4));
        }
        /// <summary>
        /// Determines if the cache limit is exceeded.
        /// </summary>
        /// <returns>true if the cache limit is exceeded; otherwise false.</returns>
        private bool IsCacheLimitExceeded()
        {
            return ((CacheLimitAsMemory != 0 && MemoryUsedByRemoved > CacheLimitAsMemory) || (CacheLimitAsItemCount != 0 && removedItems.Count > CacheLimitAsItemCount));
        }
        /// <summary>
        /// Returns the memory usage of an image.
        /// </summary>
        /// <param name="image">A image.</param>
        /// <returns>Memory size of the image.</returns>
        private int GetImageMemorySize(Image image)
        {
            if (image != null)
                return GetImageMemorySize(image.Width, image.Height);
            else
                return 0;
        }
        /// <summary>
        /// Returns the memory usage of an image in of given dimensions.
        /// The value is calculated aproximately as (Width * Height * BitsPerPixel / 8)
        /// </summary>
        /// <param name="width">Image width.</param>
        /// <param name="height">Image height.</param>
        /// <returns>Memory size of the image.</returns>
        private int GetImageMemorySize(int width, int height)
        {
            return width * height * 24 / 8;
        }
        /// <summary>
        /// Adds a virtual item to the cache queue.
        /// </summary>
        /// <param name="guid">The guid representing this item.</param>
        /// <param name="adaptor">he adaptor for this item.</param>
        /// <param name="key">The key of this item.</param>
        /// <param name="thumbSize">Requested thumbnail size.</param>
        /// <param name="useEmbeddedThumbnails">UseEmbeddedThumbnails property of the owner control.</param>
        /// <param name="autoRotate">AutoRotate property of the owner control.</param>
        /// <param name="useWIC">Whether to use WIC.</param>
        public void Add(Guid guid, ImageListView.ImageListViewItemAdaptor adaptor, object key, Size thumbSize, UseEmbeddedThumbnails useEmbeddedThumbnails, bool autoRotate, bool useWIC)
        {
            // Already cached?
            CacheItem item = null;
            if (thumbCache.TryGetValue(guid, out item))
            {
                if (item.Size == thumbSize && item.UseEmbeddedThumbnails == useEmbeddedThumbnails)
                    return;
            }

            // Add to cache queue
            RunWorker(new CacheRequest(guid, adaptor, key, thumbSize, useEmbeddedThumbnails, autoRotate, useWIC, RequestType.Thumbnail));
        }
        /// <summary>
        /// Adds a virtual item to the cache.
        /// </summary>
        /// <param name="guid">The guid representing this item.</param>
        /// <param name="adaptor">The adaptor for this item.</param>
        /// <param name="key">The key of this item.</param>
        /// <param name="thumbSize">Requested thumbnail size.</param>
        /// <param name="thumb">Thumbnail image to add to cache.</param>
        /// <param name="useEmbeddedThumbnails">UseEmbeddedThumbnails property of the owner control.</param>
        /// <param name="autoRotate">AutoRotate property of the owner control.</param>
        /// <param name="useWIC">Whether to use WIC.</param>
        public void Add(Guid guid, ImageListView.ImageListViewItemAdaptor adaptor, object key, Size thumbSize, Image thumb, UseEmbeddedThumbnails useEmbeddedThumbnails, bool autoRotate, bool useWIC)
        {
            // Already cached?
            CacheItem item = null;
            if (thumbCache.TryGetValue(guid, out item))
            {
                if (item.Size == thumbSize && item.UseEmbeddedThumbnails == useEmbeddedThumbnails)
                    return;
            }

            // Resize
<<<<<<< HEAD
            thumb = ThumbnailExtractor.FromImage(thumb, thumbSize, useEmbeddedThumbnails, autoRotate, useWIC);
=======
            thumb = Extractor.Instance.GetThumbnail(thumb, thumbSize, useEmbeddedThumbnails, autoRotate);
>>>>>>> 8268b91c

            // Add to cache
            thumbCache.Add(guid, new CacheItem(guid, thumbSize, thumb, CacheState.Cached, useEmbeddedThumbnails, autoRotate, useWIC));

            // Add to disk cache
            using (MemoryStream stream = new MemoryStream())
            {
                string diskCacheKey = adaptor.GetUniqueIdentifier(key, thumbSize, useEmbeddedThumbnails, autoRotate, useWIC);
                thumb.Save(stream, System.Drawing.Imaging.ImageFormat.Png);
                diskCache.Write(diskCacheKey, stream);
            }

            // Raise the cache events
            if (mImageListView != null)
            {
                mImageListView.OnThumbnailCachedInternal(guid, thumb, thumbSize, true);
                mImageListView.Refresh();
            }
        }
        /// <summary>
        /// Adds the virtual item image to the gallery cache queue.
        /// </summary>
        /// <param name="guid">The guid representing this item.</param>
        /// <param name="adaptor">The adaptor for this item.</param>
        /// <param name="key">The key of this item.</param>
        /// <param name="thumbSize">Requested thumbnail size.</param>
        /// <param name="useEmbeddedThumbnails">UseEmbeddedThumbnails property of the owner control.</param>
        /// <param name="autoRotate">AutoRotate property of the owner control.</param>
        /// <param name="useWIC">Whether to use WIC.</param>
        public void AddToGalleryCache(Guid guid, ImageListView.ImageListViewItemAdaptor adaptor, object key, Size thumbSize, UseEmbeddedThumbnails useEmbeddedThumbnails, bool autoRotate, bool useWIC)
        {
            // Already cached?
            if (galleryItem != null && galleryItem.Guid == guid && galleryItem.Image != null && galleryItem.Size == thumbSize && galleryItem.UseEmbeddedThumbnails == useEmbeddedThumbnails && galleryItem.AutoRotate == autoRotate && galleryItem.UseWIC == useWIC)
                return;

            // Add to cache queue
            RunWorker(new CacheRequest(guid, adaptor, key, thumbSize, useEmbeddedThumbnails, autoRotate, useWIC, RequestType.Gallery), 2);
        }
        /// <summary>
        /// Adds the virtual item image to the renderer cache queue.
        /// </summary>
        /// <param name="guid">The guid representing this item.</param>
        /// <param name="adaptor">The adaptor of this item.</param>
        /// <param name="key">The key of this item.</param>
        /// <param name="thumbSize">Requested thumbnail size.</param>
        /// <param name="useEmbeddedThumbnails">UseEmbeddedThumbnails property of the owner control.</param>
        /// <param name="autoRotate">AutoRotate property of the owner control.</param>
        /// <param name="useWIC">Whether to use WIC.</param>
        public void AddToRendererCache(Guid guid, ImageListView.ImageListViewItemAdaptor adaptor, object key, Size thumbSize, UseEmbeddedThumbnails useEmbeddedThumbnails, bool autoRotate, bool useWIC)
        {
            // Already cached?
            if (rendererItem != null && rendererItem.Guid == guid && rendererItem.Image != null && rendererItem.Size == thumbSize && rendererItem.UseEmbeddedThumbnails == useEmbeddedThumbnails && rendererItem.AutoRotate == autoRotate && rendererItem.UseWIC == useWIC)
                return;

            // Add to cache queue
            RunWorker(new CacheRequest(guid, adaptor, key, thumbSize, useEmbeddedThumbnails, autoRotate, useWIC, RequestType.Renderer), 1);
        }
        /// <summary>
        /// Gets the image from the renderer cache. If the image is not cached,
        /// null will be returned.
        /// </summary>
        /// <param name="guid">The guid representing this item.</param>
        /// <param name="thumbSize">Requested thumbnail size.</param>
        /// <param name="useEmbeddedThumbnails">UseEmbeddedThumbnails property of the owner control.</param>
        /// <param name="autoRotate">AutoRotate property of the owner control.</param>
        /// <param name="useWIC">Whether to use WIC.</param>
        public Image GetRendererImage(Guid guid, Size thumbSize, UseEmbeddedThumbnails useEmbeddedThumbnails, bool autoRotate, bool useWIC)
        {
            if (rendererItem != null && rendererItem.Guid == guid && rendererItem.Image != null && rendererItem.Size == thumbSize && rendererItem.UseEmbeddedThumbnails == useEmbeddedThumbnails && rendererItem.AutoRotate == autoRotate && rendererItem.UseWIC == useWIC)
                return rendererItem.Image;
            else
                return null;
        }
        /// <summary>
        /// Gets the image from the gallery cache. If the image is not cached,
        /// null will be returned.
        /// </summary>
        /// <param name="guid">The guid representing this item.</param>
        /// <param name="thumbSize">Requested thumbnail size.</param>
        /// <param name="useEmbeddedThumbnails">UseEmbeddedThumbnails property of the owner control.</param>
        /// <param name="autoRotate">AutoRotate property of the owner control.</param>
        /// <param name="useWIC">Whether to use WIC.</param>
        public Image GetGalleryImage(Guid guid, Size thumbSize, UseEmbeddedThumbnails useEmbeddedThumbnails, bool autoRotate, bool useWIC)
        {
            if (galleryItem != null && galleryItem.Guid == guid && galleryItem.Image != null && galleryItem.Size == thumbSize && galleryItem.UseEmbeddedThumbnails == useEmbeddedThumbnails && galleryItem.AutoRotate == autoRotate && galleryItem.UseWIC == useWIC)
                return galleryItem.Image;
            else
                return null;
        }
        /// <summary>
        /// Gets the image from the thumbnail cache. If the image is not cached,
        /// null will be returned.
        /// </summary>
        /// <param name="guid">The guid representing this item.</param>
        /// <param name="adaptor">The adaptor of this item.</param>
        /// <param name="key">The key of this item.</param>
        /// <param name="thumbSize">Requested thumbnail size.</param>
        /// <param name="useEmbeddedThumbnails">UseEmbeddedThumbnails property of the owner control.</param>
        /// <param name="autoRotate">AutoRotate property of the owner control.</param>
        /// <param name="useWIC">Whether to use WIC.</param>
        /// <param name="clone">true to return a clone of the cached image; otherwise false.</param>
        public Image GetImage(Guid guid, ImageListView.ImageListViewItemAdaptor adaptor, object key, Size thumbSize, UseEmbeddedThumbnails useEmbeddedThumbnails, bool autoRotate, bool useWIC, bool clone)
        {
            CacheItem item = null;
            if (thumbCache.TryGetValue(guid, out item) && item != null && item.Image != null && item.Size == thumbSize && item.UseEmbeddedThumbnails == useEmbeddedThumbnails && item.AutoRotate == autoRotate && item.UseWIC == useWIC)
                return clone ? (Image)item.Image.Clone() : item.Image;
            else
            {
                string diskCacheKey = adaptor.GetUniqueIdentifier(key, thumbSize, useEmbeddedThumbnails, autoRotate, useWIC);

                // Check the disk cache
                using (Stream stream = diskCache.Read(diskCacheKey))
                {
                    if (stream.Length > 0)
                    {
                        return new Bitmap(stream);
                    }
                }
                return null;
            }
        }
        /// <summary>
        /// Gets the cache state of the specified item.
        /// </summary>
        /// <param name="guid">The guid representing the item.</param>
        /// <param name="thumbSize">Requested thumbnail size.</param>
        /// <param name="useEmbeddedThumbnails">UseEmbeddedThumbnails property of the owner control.</param>
        /// <param name="autoRotate">AutoRotate property of the owner control.</param>
        /// <param name="useWIC">Whether to use WIC.</param>
        public CacheState GetCacheState(Guid guid, Size thumbSize, UseEmbeddedThumbnails useEmbeddedThumbnails, bool autoRotate, bool useWIC)
        {
            CacheItem item = null;
            if (thumbCache.TryGetValue(guid, out item) && item != null && item.Size == thumbSize && item.UseEmbeddedThumbnails == useEmbeddedThumbnails && item.AutoRotate == autoRotate && item.UseWIC == useWIC)
                return item.State;

            return CacheState.Unknown;
        }
        #endregion

        #region RunWorker
        /// <summary>
        /// Pushes the given item to the worker queue. Items with high priority are renderer 
        /// or gallery items, ie. large images in gallery and pane views and images requested 
        /// by custom renderers. Items with 0 priority are regular thumbnails.
        /// </summary>
        /// <param name="item">The item to add to the worker queue.</param>
        /// <param name="priority">Priority of the item in the queue.</param>
        private void RunWorker(CacheRequest item, int priority)
        {
            // Get the current synchronization context
            if (context == null)
                context = SynchronizationContext.Current;

            // Already being processed?
            if (item.RequestType == RequestType.Thumbnail)
            {
                if (processing.ContainsKey(item.Guid))
                    return;
                else
                    processing.Add(item.Guid, false);
            }
            else if (item.RequestType == RequestType.Renderer)
            {
                if (processingRendererItem == item.Guid)
                    return;
                else
                {
                    bw.CancelAsync(priority);
                    processingRendererItem = item.Guid;
                }
            }
            else if (item.RequestType == RequestType.Gallery)
            {
                if (processingGalleryItem == item.Guid)
                    return;
                else
                {
                    bw.CancelAsync(priority);
                    processingGalleryItem = item.Guid;
                }
            }

            // Raise the ThumbnailCaching event
            if (mImageListView != null)
                mImageListView.OnThumbnailCachingInternal(item.Guid, item.Size);

            // Add the item to the queue for processing
            bw.RunWorkerAsync(item, priority, item.RequestType != RequestType.Thumbnail);
        }
        /// <summary>
        /// Pushes the given item to the worker queue.
        /// </summary>
        /// <param name="item">The item to add to the worker queue.</param>
        private void RunWorker(CacheRequest item)
        {
            RunWorker(item, 0);
        }
        #endregion

        #region Dispose
        /// <summary>
        /// Performs application-defined tasks associated with freeing,
        /// releasing, or resetting unmanaged resources.
        /// </summary>
        public void Dispose()
        {
            if (!disposed)
            {
                bw.DoWork -= bw_DoWork;
                bw.RunWorkerCompleted -= bw_RunWorkerCompleted;

                Clear();
                bw.Dispose();

                disposed = true;

                GC.SuppressFinalize(this);
            }
        }
#if DEBUG
        /// <summary>
        /// Releases unmanaged resources and performs other cleanup operations before the
        /// ImageListViewCacheManager is reclaimed by garbage collection.
        /// </summary>
        ~ImageListViewCacheThumbnail()
        {
            System.Diagnostics.Debug.Print("Finalizer of {0} called.", GetType());
            Dispose();
        }
#endif
        #endregion
    }
}
<|MERGE_RESOLUTION|>--- conflicted
+++ resolved
@@ -1,1036 +1,1012 @@
-﻿// ImageListView - A listview control for image files
-// Copyright (C) 2009 Ozgur Ozcitak
-//
-// Licensed under the Apache License, Version 2.0 (the "License");
-// you may not use this file except in compliance with the License.
-// You may obtain a copy of the License at
-//
-//     http://www.apache.org/licenses/LICENSE-2.0
-//
-// Unless required by applicable law or agreed to in writing, software
-// distributed under the License is distributed on an "AS IS" BASIS,
-// WITHOUT WARRANTIES OR CONDITIONS OF ANY KIND, either express or implied.
-// See the License for the specific language governing permissions and
-// limitations under the License.
-//
-// Ozgur Ozcitak (ozcitak@yahoo.com)
-
-using System;
-using System.Collections.Generic;
-using System.Drawing;
-using System.Threading;
-using System.IO;
-using System.Security.Cryptography;
-using System.Text;
-
-namespace Manina.Windows.Forms
-{
-    /// <summary>
-    /// Represents the cache manager responsible for asynchronously loading
-    /// item thumbnails.
-    /// </summary>
-    internal class ImageListViewCacheThumbnail : IDisposable
-    {
-        #region Member Variables
-        private QueuedBackgroundWorker bw;
-        private SynchronizationContext context;
-        private SendOrPostCallback checkProcessingCallback;
-
-        private ImageListView mImageListView;
-
-        internal PersistentCache diskCache;
-        private Dictionary<Guid, CacheItem> thumbCache;
-        private Dictionary<Guid, bool> processing;
-        private Guid processingRendererItem;
-        private Guid processingGalleryItem;
-        private Dictionary<Guid, bool> editCache;
-        private CacheItem rendererItem;
-        private CacheItem galleryItem;
-
-        private List<Guid> removedItems;
-
-        private bool disposed;
-        #endregion
-
-        #region RequestType Enum
-        private enum RequestType
-        {
-            /// <summary>
-            /// This is a thumbnail request.
-            /// </summary>
-            Thumbnail,
-            /// <summary>
-            /// This is a large image request for use in Gallery or Pane view modes.
-            /// </summary>
-            Gallery,
-            /// <summary>
-            /// This is a renderer request.
-            /// </summary>
-            Renderer
-        }
-        #endregion
-
-        #region CacheRequest Class
-        /// <summary>
-        /// Represents a cache request.
-        /// </summary>
-        private class CacheRequest
-        {
-            /// <summary>
-            /// Gets the guid of the item.
-            /// </summary>
-            public Guid Guid { get; private set; }
-            /// <summary>
-            /// Gets the adaptor of this item.
-            /// </summary>
-            public ImageListView.ImageListViewItemAdaptor Adaptor { get; private set; }
-            /// <summary>
-            /// Gets the public key for the virtual item.
-            /// </summary>
-            public object VirtualItemKey { get; private set; }
-            /// <summary>
-            /// Gets the size of the requested thumbnail.
-            /// </summary>
-            public Size Size { get; private set; }
-            /// <summary>
-            /// Gets embedded thumbnail extraction behavior.
-            /// </summary>
-            public UseEmbeddedThumbnails UseEmbeddedThumbnails { get; private set; }
-            /// <summary>
-            /// Gets Exif rotation behavior.
-            /// </summary>
-            public bool AutoRotate { get; private set; }
-            /// <summary>
-            /// Gets whether Windows Imaging Component will be used.
-            /// </summary>
-            public bool UseWIC { get; private set; }
-            /// <summary>
-            /// Gets the type of this request.
-            /// </summary>
-            public RequestType RequestType { get; private set; }
-
-            /// <summary>
-            /// Initializes a new instance of the <see cref="CacheRequest"/> class
-            /// for use with a virtual item.
-            /// </summary>
-            /// <param name="guid">The guid of the ImageListViewItem.</param>
-            /// <param name="adaptor">The adaptor of this item.</param>
-            /// <param name="key">The public key for the virtual item.</param>
-            /// <param name="size">The size of the requested thumbnail.</param>
-            /// <param name="useEmbeddedThumbnails">UseEmbeddedThumbnails property of the owner control.</param>
-            /// <param name="autoRotate">AutoRotate property of the owner control.</param>
-            /// <param name="useWIC">Whether to use WIC.</param>
-            /// <param name="requestType">Type of this request.</param>
-            public CacheRequest(Guid guid, ImageListView.ImageListViewItemAdaptor adaptor, object key, Size size, UseEmbeddedThumbnails useEmbeddedThumbnails, bool autoRotate, bool useWIC, RequestType requestType)
-            {
-                Guid = guid;
-                VirtualItemKey = key;
-                Adaptor = adaptor;
-                Size = size;
-                UseEmbeddedThumbnails = useEmbeddedThumbnails;
-                AutoRotate = autoRotate;
-                UseWIC = useWIC;
-                RequestType = requestType;
-            }
-
-            /// <summary>
-            /// Returns a <see cref="System.String"/> that represents this instance.
-            /// </summary>
-            public override string ToString()
-            {
-                return "CacheRequest (" + VirtualItemKey.ToString() + ")";
-            }
-        }
-        #endregion
-
-        #region CacheItem Class
-        /// <summary>
-        /// Represents an item in the thumbnail cache.
-        /// </summary>
-        private class CacheItem : IDisposable
-        {
-            private bool disposed;
-
-            /// <summary>
-            /// Gets the guid of the item.
-            /// </summary>
-            public Guid Guid { get; private set; }
-            /// <summary>
-            /// Gets the size of the requested thumbnail.
-            /// </summary>
-            public Size Size { get; private set; }
-            /// <summary>
-            /// Gets the cached image.
-            /// </summary>
-            public Image Image { get; private set; }
-            /// <summary>
-            /// Gets or sets the state of the cache item.
-            /// </summary>
-            public CacheState State { get; set; }
-            /// <summary>
-            /// Gets embedded thumbnail extraction behavior.
-            /// </summary>
-            public UseEmbeddedThumbnails UseEmbeddedThumbnails { get; private set; }
-            /// <summary>
-            /// Gets Exif rotation behavior.
-            /// </summary>
-            public bool AutoRotate { get; private set; }
-            /// <summary>
-            /// Gets whether Windows Imaging Component will be used.
-            /// </summary>
-            public bool UseWIC { get; private set; }
-
-            /// <summary>
-            /// Initializes a new instance of the <see cref="CacheItem"/> class
-            /// for use with a virtual item.
-            /// </summary>
-            /// <param name="guid">The guid of the ImageListViewItem.</param>
-            /// <param name="size">The size of the requested thumbnail.</param>
-            /// <param name="image">The thumbnail image.</param>
-            /// <param name="state">The cache state of the item.</param>
-            /// <param name="useEmbeddedThumbnails">UseEmbeddedThumbnails property of the owner control.</param>
-            /// <param name="autoRotate">AutoRotate property of the owner control.</param>
-            /// <param name="useWIC">Whether to use WIC.</param>
-            public CacheItem(Guid guid, Size size, Image image, CacheState state, UseEmbeddedThumbnails useEmbeddedThumbnails, bool autoRotate, bool useWIC)
-            {
-                Guid = guid;
-                Size = size;
-                Image = image;
-                State = state;
-                UseEmbeddedThumbnails = useEmbeddedThumbnails;
-                AutoRotate = autoRotate;
-                UseWIC = useWIC;
-                disposed = false;
-            }
-
-            /// <summary>
-            /// Performs application-defined tasks associated with 
-            /// freeing, releasing, or resetting unmanaged resources.
-            /// </summary>
-            public void Dispose()
-            {
-                if (!disposed)
-                {
-                    if (Image != null)
-                    {
-                        Image.Dispose();
-                        Image = null;
-                    }
-
-                    disposed = true;
-                    GC.SuppressFinalize(this);
-                }
-            }
-#if DEBUG
-            /// <summary>
-            /// Releases unmanaged resources and performs other cleanup operations before the
-            /// class is reclaimed by garbage collection.
-            /// </summary>
-            ~CacheItem()
-            {
-                if (Image != null)
-                    System.Diagnostics.Debug.Print("Finalizer of {0} called for non-empty cache item.", GetType());
-                Dispose();
-            }
-#endif
-        }
-        #endregion
-
-        #region CanContinueProcessingEventArgs
-        /// <summary>
-        /// Represents the event arguments for the <see cref="CanContinueProcessing"/> callback.
-        /// </summary>
-        private class CanContinueProcessingEventArgs : EventArgs
-        {
-            /// <summary>
-            /// Gets the request.
-            /// </summary>
-            public CacheRequest Request { get; private set; }
-            /// <summary>
-            /// Gets whether this item should be processed.
-            /// </summary>
-            public bool ContinueProcessing { get; set; }
-
-            /// <summary>
-            /// Initializes a new instance of the <see cref="CanContinueProcessingEventArgs"/> class.
-            /// </summary>
-            /// <param name="request">The cache request.</param>
-            public CanContinueProcessingEventArgs(CacheRequest request)
-            {
-                Request = request;
-                ContinueProcessing = true;
-            }
-        }
-        #endregion
-
-        #region Properties
-        /// <summary>
-        /// Determines whether the cache manager retries loading items on errors.
-        /// </summary>
-        public bool RetryOnError { get; internal set; }
-        /// <summary>
-        /// Gets or sets the cache mode.
-        /// </summary>
-        public CacheMode CacheMode { get; internal set; }
-        /// <summary>
-        /// Gets or sets the cache limit as count of items.
-        /// </summary>
-        public int CacheLimitAsItemCount { get; internal set; }
-        /// <summary>
-        /// Gets or sets the cache limit as allocated memory in MB.
-        /// </summary>
-        public long CacheLimitAsMemory { get; internal set; }
-        /// <summary>
-        /// Gets the approximate amount of memory used by the cache.
-        /// </summary>
-        public long MemoryUsed { get; private set; }
-        /// <summary>
-        /// Gets the approximate amount of memory used by removed items in the cache.
-        /// This memory can be reclaimed by calling <see cref="Purge()"/>.
-        /// </summary>
-        public long MemoryUsedByRemoved { get; private set; }
-        /// <summary>
-        /// Returns the count of items in the cache.
-        /// </summary>
-        public long CacheSize
-        {
-            get { return thumbCache.Count; }
-        }
-        #endregion
-
-        #region Constructor
-        /// <summary>
-        /// Initializes a new instance of the <see cref="ImageListViewCacheThumbnail"/> class.
-        /// </summary>
-        /// <param name="owner">The owner control.</param>
-        public ImageListViewCacheThumbnail(ImageListView owner)
-        {
-            context = null;
-            bw = new QueuedBackgroundWorker();
-            bw.ProcessingMode = ProcessingMode.LIFO;
-            bw.IsBackground = true;
-            bw.ThreadName = "Thumbnail Cache Worker Thread";
-            bw.DoWork += bw_DoWork;
-            bw.RunWorkerCompleted += bw_RunWorkerCompleted;
-
-            checkProcessingCallback = new SendOrPostCallback(CanContinueProcessing);
-
-            mImageListView = owner;
-            diskCache = new PersistentCache();
-            diskCache.Size = 100 * 1024 * 1024; // 100 MB disk cache
-            CacheMode = CacheMode.OnDemand;
-            CacheLimitAsItemCount = 0;
-            CacheLimitAsMemory = 20 * 1024 * 1024;
-            RetryOnError = false;
-
-            thumbCache = new Dictionary<Guid, CacheItem>();
-            editCache = new Dictionary<Guid, bool>();
-            processing = new Dictionary<Guid, bool>();
-            processingRendererItem = Guid.Empty;
-            processingGalleryItem = Guid.Empty;
-
-            rendererItem = null;
-            galleryItem = null;
-
-            MemoryUsed = 0;
-            MemoryUsedByRemoved = 0;
-            removedItems = new List<Guid>();
-
-            disposed = false;
-        }
-        #endregion
-
-        #region Context Callbacks
-        /// <summary>
-        /// Determines if the item should be processed.
-        /// </summary>
-        /// <param name="item">The <see cref="CacheItem"/> to check.</param>
-        /// <returns>true if the item should be processed; otherwise false.</returns>
-        private bool OnCanContinueProcessing(CacheRequest item)
-        {
-            CanContinueProcessingEventArgs arg = new CanContinueProcessingEventArgs(item);
-            context.Send(checkProcessingCallback, arg);
-            return arg.ContinueProcessing;
-        }
-        /// <summary>
-        /// Determines if the item should be processed.
-        /// </summary>
-        /// <param name="argument">The event argument.</param>
-        /// <returns>true if the item should be processed; otherwise false.</returns>
-        private void CanContinueProcessing(object argument)
-        {
-            CanContinueProcessingEventArgs arg = argument as CanContinueProcessingEventArgs;
-            CacheRequest request = arg.Request;
-            bool canProcess = true;
-
-            // Is it in the edit cache?
-            if (canProcess && editCache.ContainsKey(request.Guid))
-                canProcess = false;
-
-            // Is it already cached?
-            if (canProcess && (request.RequestType == RequestType.Thumbnail))
-            {
-                CacheItem existing = null;
-                thumbCache.TryGetValue(request.Guid, out existing);
-                if (existing != null && existing.Size == request.Size && existing.UseEmbeddedThumbnails == request.UseEmbeddedThumbnails && existing.AutoRotate == request.AutoRotate && existing.UseWIC == request.UseWIC)
-                    canProcess = false;
-
-                // Is it outside the visible area?
-                if (canProcess && (CacheMode == CacheMode.OnDemand) && mImageListView != null && !mImageListView.IsItemVisible(request.Guid))
-                    canProcess = false;
-            }
-            else if (canProcess && (request.RequestType == RequestType.Gallery))
-            {
-                CacheItem existing = galleryItem;
-                if (existing != null && existing.Guid == request.Guid && existing.Size == request.Size && existing.UseEmbeddedThumbnails == request.UseEmbeddedThumbnails && existing.AutoRotate == request.AutoRotate && existing.UseWIC == request.UseWIC)
-                    canProcess = false;
-            }
-            else if (canProcess && (request.RequestType == RequestType.Renderer))
-            {
-                CacheItem existing = rendererItem;
-                if (existing != null && existing.Guid == request.Guid && existing.Size == request.Size && existing.UseEmbeddedThumbnails == request.UseEmbeddedThumbnails && existing.AutoRotate == request.AutoRotate && existing.UseWIC == request.UseWIC)
-                    canProcess = false;
-            }
-
-            arg.ContinueProcessing = canProcess;
-        }
-        #endregion
-
-        #region QueuedBackgroundWorker Events
-        /// <summary>
-        /// Handles the RunWorkerCompleted event of the queued background worker.
-        /// </summary>
-        /// <param name="sender">The source of the event.</param>
-        /// <param name="e">The <see cref="Manina.Windows.Forms.QueuedWorkerCompletedEventArgs"/> 
-        /// instance containing the event data.</param>
-        void bw_RunWorkerCompleted(object sender, QueuedWorkerCompletedEventArgs e)
-        {
-            CacheRequest request = e.UserState as CacheRequest;
-            CacheItem result = e.Result as CacheItem;
-
-            // We are done processing
-            if (request.RequestType == RequestType.Renderer)
-                processingRendererItem = Guid.Empty;
-            else if (request.RequestType == RequestType.Gallery)
-                processingGalleryItem = Guid.Empty;
-            else
-                processing.Remove(request.Guid);
-
-            // Do not process the result if the cache operation
-            // was cancelled.
-            if (e.Cancelled)
-                return;
-
-            // Dispose old item and add to cache
-            if (request.RequestType == RequestType.Renderer)
-            {
-                if (rendererItem != null)
-                    rendererItem.Dispose();
-
-                rendererItem = result;
-            }
-            else if (request.RequestType == RequestType.Gallery)
-            {
-                if (galleryItem != null)
-                    galleryItem.Dispose();
-
-                galleryItem = result;
-            }
-            else if (result != null)
-            {
-                CacheItem existing = null;
-                if (thumbCache.TryGetValue(result.Guid, out existing))
-                {
-                    existing.Dispose();
-                    thumbCache.Remove(result.Guid);
-                }
-                thumbCache.Add(result.Guid, result);
-
-                if (result.Image != null)
-                {
-                    // Did the thumbnail size change while we were
-                    // creating the thumbnail?
-                    if (result.Size != mImageListView.ThumbnailSize)
-                        result.State = CacheState.Unknown;
-
-                    // Purge invisible items if we exceeded the cache limit
-                    MemoryUsed += GetImageMemorySize(result.Image);
-                    if (IsCacheLimitExceeded())
-                        PurgeInvisible(true);
-                }
-            }
-
-            //Refresh the control
-            if (mImageListView != null)
-            {
-                if (request.RequestType != RequestType.Thumbnail || mImageListView.IsItemVisible(request.Guid))
-                    mImageListView.Refresh(false, true);
-            }
-
-            // Raise the ThumbnailCached event
-            if (result != null && mImageListView != null)
-                mImageListView.OnThumbnailCachedInternal(result.Guid, result.Image, result.Size, request.RequestType == RequestType.Thumbnail);
-
-            // Raise the CacheError event
-            if (e.Error != null && mImageListView != null)
-                mImageListView.OnCacheErrorInternal(request.Guid, e.Error, CacheThread.Thumbnail);
-        }
-        /// <summary>
-        /// Handles the DoWork event of the queued background worker.
-        /// </summary>
-        /// <param name="sender">The source of the event.</param>
-        /// <param name="e">The <see cref="Manina.Windows.Forms.QueuedWorkerDoWorkEventArgs"/> instance 
-        /// containing the event data.</param>
-        void bw_DoWork(object sender, QueuedWorkerDoWorkEventArgs e)
-        {
-            CacheRequest request = e.Argument as CacheRequest;
-
-            // Should we continue processing this item?
-            // The callback checks the following and returns false if
-            //   the item is already cached -OR-
-            //   the item is in the edit cache -OR-
-            //   the item is outside the visible area (only if the CacheMode is OnDemand).
-            if (!OnCanContinueProcessing(request))
-            {
-                e.Cancel = true;
-                return;
-            }
-
-            Image thumb = null;
-            string diskCacheKey = request.Adaptor.GetUniqueIdentifier(request.VirtualItemKey, request.Size, request.UseEmbeddedThumbnails, request.AutoRotate, request.UseWIC);
-
-            // Check the disk cache
-            using (Stream stream = diskCache.Read(diskCacheKey))
-            {
-                if (stream.Length > 0)
-                {
-                    thumb = new Bitmap(stream);
-                }
-            }
-
-            // Extract the thumbnail from the source image.
-            if (thumb == null)
-            {
-                thumb = request.Adaptor.GetThumbnail(request.VirtualItemKey, request.Size, request.UseEmbeddedThumbnails, request.AutoRotate, request.UseWIC);
-                // Save to disk cache
-                if (thumb != null)
-                {
-                    using (MemoryStream stream = new MemoryStream())
-                    {
-                        thumb.Save(stream, System.Drawing.Imaging.ImageFormat.Png);
-                        diskCache.Write(diskCacheKey, stream);
-                    }
-                }
-            }
-
-            // Return the thumbnail
-            CacheItem result = null;
-            if (thumb == null && !RetryOnError)
-            {
-                result = new CacheItem(request.Guid, request.Size, null, CacheState.Error, request.UseEmbeddedThumbnails, request.AutoRotate, request.UseWIC);
-            }
-            else
-            {
-                result = new CacheItem(request.Guid, request.Size, thumb, CacheState.Cached, request.UseEmbeddedThumbnails, request.AutoRotate, request.UseWIC);
-            }
-
-            e.Result = result;
-        }
-        #endregion
-
-        #region Instance Methods
-        /// <summary>
-        /// Pauses the cache threads. 
-        /// </summary>
-        public void Pause()
-        {
-            bw.Pause();
-        }
-        /// <summary>
-        /// Resumes the cache threads. 
-        /// </summary>
-        public void Resume()
-        {
-            bw.Resume();
-        }
-        /// <summary>
-        /// Starts editing an item. While items are edited,
-        /// the cache thread will not work on them to prevent collisions.
-        /// </summary>
-        /// <param name="guid">The guid representing the item</param>
-        public void BeginItemEdit(Guid guid)
-        {
-            if (!editCache.ContainsKey(guid))
-            {
-                editCache.Add(guid, false);
-            }
-        }
-        /// <summary>
-        /// Ends editing an item. After this call, item
-        /// image will be continued to be fetched by the thread.
-        /// </summary>
-        /// <param name="guid">The guid representing the item.</param>
-        public void EndItemEdit(Guid guid)
-        {
-            editCache.Remove(guid);
-        }
-        /// <summary>
-        /// Rebuilds the thumbnail cache.
-        /// Old thumbnails will be kept until they are overwritten
-        /// by new ones.
-        /// </summary>
-        public void Rebuild()
-        {
-            foreach (CacheItem item in thumbCache.Values)
-                item.State = CacheState.Unknown;
-            diskCache.Clear();
-        }
-        /// <summary>
-        /// Clears the thumbnail cache.
-        /// </summary>
-        public void Clear()
-        {
-            foreach (CacheItem item in thumbCache.Values)
-                item.Dispose();
-            thumbCache.Clear();
-
-            if (rendererItem != null)
-                rendererItem.Dispose();
-            rendererItem = null;
-
-            bw.CancelAsync();
-
-            MemoryUsed = 0;
-            MemoryUsedByRemoved = 0;
-            removedItems.Clear();
-            processing.Clear();
-            processingRendererItem = Guid.Empty;
-
-            // Empty persistent cache
-            diskCache.Clear();
-        }
-        /// <summary>
-        /// Removes the given item from the cache.
-        /// </summary>
-        /// <param name="guid">The guid of the item to remove.</param>
-        public void Remove(Guid guid)
-        {
-            Remove(guid, false);
-        }
-        /// <summary>
-        /// Removes the given item from the cache.
-        /// </summary>
-        /// <param name="guid">The guid of the item to remove.</param>
-        /// <param name="removeNow">true to remove the item now; false to remove the
-        /// item later when the cache is purged.</param>
-        public void Remove(Guid guid, bool removeNow)
-        {
-            CacheItem cacheItem = null;
-            if (!thumbCache.TryGetValue(guid, out cacheItem))
-                return;
-
-            if (removeNow)
-            {
-                MemoryUsed -= GetImageMemorySize(cacheItem.Size.Width, cacheItem.Size.Height);
-                cacheItem.Dispose();
-                thumbCache.Remove(guid);
-            }
-            else
-            {
-                MemoryUsedByRemoved += GetImageMemorySize(cacheItem.Size.Width, cacheItem.Size.Height);
-                removedItems.Add(guid);
-
-                Purge();
-            }
-
-            // Remove from disk cache
-            ImageListViewItem item = null;
-            if (mImageListView != null && mImageListView.Items.TryGetValue(guid, out item))
-            {
-                string diskCacheKey = item.Adaptor.GetUniqueIdentifier(item.VirtualItemKey, cacheItem.Size, cacheItem.UseEmbeddedThumbnails, cacheItem.AutoRotate, cacheItem.UseWIC);
-                diskCache.Remove(diskCacheKey);
-            }
-        }
-        /// <summary>
-        /// Purges removed items from the cache.
-        /// </summary>
-        /// <param name="force">true to purge the cache now, regardless of
-        /// memory usage; otherwise false to automatically purge the cache
-        /// depending on memory usage.</param>
-        public void Purge(bool force)
-        {
-            // Remove items now if we can free more than 25% of the cache limit
-            if (force || IsPurgeNeeded())
-            {
-                foreach (Guid guid in removedItems)
-                {
-                    CacheItem item = null;
-                    if (thumbCache.TryGetValue(guid, out item))
-                    {
-                        item.Dispose();
-                        thumbCache.Remove(guid);
-                    }
-                }
-                removedItems.Clear();
-                MemoryUsed -= MemoryUsedByRemoved;
-                MemoryUsedByRemoved = 0;
-            }
-        }
-        /// <summary>
-        /// Purges removed items from the cache automatically
-        /// depending on memory usage.
-        /// </summary>
-        public void Purge()
-        {
-            Purge(false);
-        }
-        /// <summary>
-        /// Purges invisible items from the cache.
-        /// </summary>
-        /// <param name="force">true to purge the cache now, regardless of
-        /// memory usage; otherwise false to automatically purge the cache
-        /// depending on memory usage.</param>
-        public void PurgeInvisible(bool force)
-        {
-            if (mImageListView == null)
-                return;
-
-            Dictionary<Guid, bool> visible = mImageListView.GetVisibleItems();
-
-            if (visible.Count == 0)
-                return;
-
-            foreach (KeyValuePair<Guid, CacheItem> item in thumbCache)
-            {
-                if (!visible.ContainsKey(item.Key))
-                {
-                    removedItems.Add(item.Key);
-                    MemoryUsedByRemoved += GetImageMemorySize(item.Value.Image);
-                }
-            }
-
-            Purge(force);
-        }
-        /// <summary>
-        /// Determines if removed items need to be purged. Removed items are purged
-        /// if they take up more than 25% of the cache limit.
-        /// </summary>
-        /// <returns>true if removed items need to be purged; otherwise false.</returns>
-        private bool IsPurgeNeeded()
-        {
-            return ((CacheLimitAsMemory != 0 && MemoryUsedByRemoved > CacheLimitAsMemory / 4) || (CacheLimitAsItemCount != 0 && removedItems.Count > CacheLimitAsItemCount / 4));
-        }
-        /// <summary>
-        /// Determines if the cache limit is exceeded.
-        /// </summary>
-        /// <returns>true if the cache limit is exceeded; otherwise false.</returns>
-        private bool IsCacheLimitExceeded()
-        {
-            return ((CacheLimitAsMemory != 0 && MemoryUsedByRemoved > CacheLimitAsMemory) || (CacheLimitAsItemCount != 0 && removedItems.Count > CacheLimitAsItemCount));
-        }
-        /// <summary>
-        /// Returns the memory usage of an image.
-        /// </summary>
-        /// <param name="image">A image.</param>
-        /// <returns>Memory size of the image.</returns>
-        private int GetImageMemorySize(Image image)
-        {
-            if (image != null)
-                return GetImageMemorySize(image.Width, image.Height);
-            else
-                return 0;
-        }
-        /// <summary>
-        /// Returns the memory usage of an image in of given dimensions.
-        /// The value is calculated aproximately as (Width * Height * BitsPerPixel / 8)
-        /// </summary>
-        /// <param name="width">Image width.</param>
-        /// <param name="height">Image height.</param>
-        /// <returns>Memory size of the image.</returns>
-        private int GetImageMemorySize(int width, int height)
-        {
-            return width * height * 24 / 8;
-        }
-        /// <summary>
-        /// Adds a virtual item to the cache queue.
-        /// </summary>
-        /// <param name="guid">The guid representing this item.</param>
-        /// <param name="adaptor">he adaptor for this item.</param>
-        /// <param name="key">The key of this item.</param>
-        /// <param name="thumbSize">Requested thumbnail size.</param>
-        /// <param name="useEmbeddedThumbnails">UseEmbeddedThumbnails property of the owner control.</param>
-        /// <param name="autoRotate">AutoRotate property of the owner control.</param>
-        /// <param name="useWIC">Whether to use WIC.</param>
-        public void Add(Guid guid, ImageListView.ImageListViewItemAdaptor adaptor, object key, Size thumbSize, UseEmbeddedThumbnails useEmbeddedThumbnails, bool autoRotate, bool useWIC)
-        {
-            // Already cached?
-            CacheItem item = null;
-            if (thumbCache.TryGetValue(guid, out item))
-            {
-                if (item.Size == thumbSize && item.UseEmbeddedThumbnails == useEmbeddedThumbnails)
-                    return;
-            }
-
-            // Add to cache queue
-            RunWorker(new CacheRequest(guid, adaptor, key, thumbSize, useEmbeddedThumbnails, autoRotate, useWIC, RequestType.Thumbnail));
-        }
-        /// <summary>
-        /// Adds a virtual item to the cache.
-        /// </summary>
-        /// <param name="guid">The guid representing this item.</param>
-        /// <param name="adaptor">The adaptor for this item.</param>
-        /// <param name="key">The key of this item.</param>
-        /// <param name="thumbSize">Requested thumbnail size.</param>
-        /// <param name="thumb">Thumbnail image to add to cache.</param>
-        /// <param name="useEmbeddedThumbnails">UseEmbeddedThumbnails property of the owner control.</param>
-        /// <param name="autoRotate">AutoRotate property of the owner control.</param>
-        /// <param name="useWIC">Whether to use WIC.</param>
-        public void Add(Guid guid, ImageListView.ImageListViewItemAdaptor adaptor, object key, Size thumbSize, Image thumb, UseEmbeddedThumbnails useEmbeddedThumbnails, bool autoRotate, bool useWIC)
-        {
-            // Already cached?
-            CacheItem item = null;
-            if (thumbCache.TryGetValue(guid, out item))
-            {
-                if (item.Size == thumbSize && item.UseEmbeddedThumbnails == useEmbeddedThumbnails)
-                    return;
-            }
-
-            // Resize
-<<<<<<< HEAD
-            thumb = ThumbnailExtractor.FromImage(thumb, thumbSize, useEmbeddedThumbnails, autoRotate, useWIC);
-=======
-            thumb = Extractor.Instance.GetThumbnail(thumb, thumbSize, useEmbeddedThumbnails, autoRotate);
->>>>>>> 8268b91c
-
-            // Add to cache
-            thumbCache.Add(guid, new CacheItem(guid, thumbSize, thumb, CacheState.Cached, useEmbeddedThumbnails, autoRotate, useWIC));
-
-            // Add to disk cache
-            using (MemoryStream stream = new MemoryStream())
-            {
-                string diskCacheKey = adaptor.GetUniqueIdentifier(key, thumbSize, useEmbeddedThumbnails, autoRotate, useWIC);
-                thumb.Save(stream, System.Drawing.Imaging.ImageFormat.Png);
-                diskCache.Write(diskCacheKey, stream);
-            }
-
-            // Raise the cache events
-            if (mImageListView != null)
-            {
-                mImageListView.OnThumbnailCachedInternal(guid, thumb, thumbSize, true);
-                mImageListView.Refresh();
-            }
-        }
-        /// <summary>
-        /// Adds the virtual item image to the gallery cache queue.
-        /// </summary>
-        /// <param name="guid">The guid representing this item.</param>
-        /// <param name="adaptor">The adaptor for this item.</param>
-        /// <param name="key">The key of this item.</param>
-        /// <param name="thumbSize">Requested thumbnail size.</param>
-        /// <param name="useEmbeddedThumbnails">UseEmbeddedThumbnails property of the owner control.</param>
-        /// <param name="autoRotate">AutoRotate property of the owner control.</param>
-        /// <param name="useWIC">Whether to use WIC.</param>
-        public void AddToGalleryCache(Guid guid, ImageListView.ImageListViewItemAdaptor adaptor, object key, Size thumbSize, UseEmbeddedThumbnails useEmbeddedThumbnails, bool autoRotate, bool useWIC)
-        {
-            // Already cached?
-            if (galleryItem != null && galleryItem.Guid == guid && galleryItem.Image != null && galleryItem.Size == thumbSize && galleryItem.UseEmbeddedThumbnails == useEmbeddedThumbnails && galleryItem.AutoRotate == autoRotate && galleryItem.UseWIC == useWIC)
-                return;
-
-            // Add to cache queue
-            RunWorker(new CacheRequest(guid, adaptor, key, thumbSize, useEmbeddedThumbnails, autoRotate, useWIC, RequestType.Gallery), 2);
-        }
-        /// <summary>
-        /// Adds the virtual item image to the renderer cache queue.
-        /// </summary>
-        /// <param name="guid">The guid representing this item.</param>
-        /// <param name="adaptor">The adaptor of this item.</param>
-        /// <param name="key">The key of this item.</param>
-        /// <param name="thumbSize">Requested thumbnail size.</param>
-        /// <param name="useEmbeddedThumbnails">UseEmbeddedThumbnails property of the owner control.</param>
-        /// <param name="autoRotate">AutoRotate property of the owner control.</param>
-        /// <param name="useWIC">Whether to use WIC.</param>
-        public void AddToRendererCache(Guid guid, ImageListView.ImageListViewItemAdaptor adaptor, object key, Size thumbSize, UseEmbeddedThumbnails useEmbeddedThumbnails, bool autoRotate, bool useWIC)
-        {
-            // Already cached?
-            if (rendererItem != null && rendererItem.Guid == guid && rendererItem.Image != null && rendererItem.Size == thumbSize && rendererItem.UseEmbeddedThumbnails == useEmbeddedThumbnails && rendererItem.AutoRotate == autoRotate && rendererItem.UseWIC == useWIC)
-                return;
-
-            // Add to cache queue
-            RunWorker(new CacheRequest(guid, adaptor, key, thumbSize, useEmbeddedThumbnails, autoRotate, useWIC, RequestType.Renderer), 1);
-        }
-        /// <summary>
-        /// Gets the image from the renderer cache. If the image is not cached,
-        /// null will be returned.
-        /// </summary>
-        /// <param name="guid">The guid representing this item.</param>
-        /// <param name="thumbSize">Requested thumbnail size.</param>
-        /// <param name="useEmbeddedThumbnails">UseEmbeddedThumbnails property of the owner control.</param>
-        /// <param name="autoRotate">AutoRotate property of the owner control.</param>
-        /// <param name="useWIC">Whether to use WIC.</param>
-        public Image GetRendererImage(Guid guid, Size thumbSize, UseEmbeddedThumbnails useEmbeddedThumbnails, bool autoRotate, bool useWIC)
-        {
-            if (rendererItem != null && rendererItem.Guid == guid && rendererItem.Image != null && rendererItem.Size == thumbSize && rendererItem.UseEmbeddedThumbnails == useEmbeddedThumbnails && rendererItem.AutoRotate == autoRotate && rendererItem.UseWIC == useWIC)
-                return rendererItem.Image;
-            else
-                return null;
-        }
-        /// <summary>
-        /// Gets the image from the gallery cache. If the image is not cached,
-        /// null will be returned.
-        /// </summary>
-        /// <param name="guid">The guid representing this item.</param>
-        /// <param name="thumbSize">Requested thumbnail size.</param>
-        /// <param name="useEmbeddedThumbnails">UseEmbeddedThumbnails property of the owner control.</param>
-        /// <param name="autoRotate">AutoRotate property of the owner control.</param>
-        /// <param name="useWIC">Whether to use WIC.</param>
-        public Image GetGalleryImage(Guid guid, Size thumbSize, UseEmbeddedThumbnails useEmbeddedThumbnails, bool autoRotate, bool useWIC)
-        {
-            if (galleryItem != null && galleryItem.Guid == guid && galleryItem.Image != null && galleryItem.Size == thumbSize && galleryItem.UseEmbeddedThumbnails == useEmbeddedThumbnails && galleryItem.AutoRotate == autoRotate && galleryItem.UseWIC == useWIC)
-                return galleryItem.Image;
-            else
-                return null;
-        }
-        /// <summary>
-        /// Gets the image from the thumbnail cache. If the image is not cached,
-        /// null will be returned.
-        /// </summary>
-        /// <param name="guid">The guid representing this item.</param>
-        /// <param name="adaptor">The adaptor of this item.</param>
-        /// <param name="key">The key of this item.</param>
-        /// <param name="thumbSize">Requested thumbnail size.</param>
-        /// <param name="useEmbeddedThumbnails">UseEmbeddedThumbnails property of the owner control.</param>
-        /// <param name="autoRotate">AutoRotate property of the owner control.</param>
-        /// <param name="useWIC">Whether to use WIC.</param>
-        /// <param name="clone">true to return a clone of the cached image; otherwise false.</param>
-        public Image GetImage(Guid guid, ImageListView.ImageListViewItemAdaptor adaptor, object key, Size thumbSize, UseEmbeddedThumbnails useEmbeddedThumbnails, bool autoRotate, bool useWIC, bool clone)
-        {
-            CacheItem item = null;
-            if (thumbCache.TryGetValue(guid, out item) && item != null && item.Image != null && item.Size == thumbSize && item.UseEmbeddedThumbnails == useEmbeddedThumbnails && item.AutoRotate == autoRotate && item.UseWIC == useWIC)
-                return clone ? (Image)item.Image.Clone() : item.Image;
-            else
-            {
-                string diskCacheKey = adaptor.GetUniqueIdentifier(key, thumbSize, useEmbeddedThumbnails, autoRotate, useWIC);
-
-                // Check the disk cache
-                using (Stream stream = diskCache.Read(diskCacheKey))
-                {
-                    if (stream.Length > 0)
-                    {
-                        return new Bitmap(stream);
-                    }
-                }
-                return null;
-            }
-        }
-        /// <summary>
-        /// Gets the cache state of the specified item.
-        /// </summary>
-        /// <param name="guid">The guid representing the item.</param>
-        /// <param name="thumbSize">Requested thumbnail size.</param>
-        /// <param name="useEmbeddedThumbnails">UseEmbeddedThumbnails property of the owner control.</param>
-        /// <param name="autoRotate">AutoRotate property of the owner control.</param>
-        /// <param name="useWIC">Whether to use WIC.</param>
-        public CacheState GetCacheState(Guid guid, Size thumbSize, UseEmbeddedThumbnails useEmbeddedThumbnails, bool autoRotate, bool useWIC)
-        {
-            CacheItem item = null;
-            if (thumbCache.TryGetValue(guid, out item) && item != null && item.Size == thumbSize && item.UseEmbeddedThumbnails == useEmbeddedThumbnails && item.AutoRotate == autoRotate && item.UseWIC == useWIC)
-                return item.State;
-
-            return CacheState.Unknown;
-        }
-        #endregion
-
-        #region RunWorker
-        /// <summary>
-        /// Pushes the given item to the worker queue. Items with high priority are renderer 
-        /// or gallery items, ie. large images in gallery and pane views and images requested 
-        /// by custom renderers. Items with 0 priority are regular thumbnails.
-        /// </summary>
-        /// <param name="item">The item to add to the worker queue.</param>
-        /// <param name="priority">Priority of the item in the queue.</param>
-        private void RunWorker(CacheRequest item, int priority)
-        {
-            // Get the current synchronization context
-            if (context == null)
-                context = SynchronizationContext.Current;
-
-            // Already being processed?
-            if (item.RequestType == RequestType.Thumbnail)
-            {
-                if (processing.ContainsKey(item.Guid))
-                    return;
-                else
-                    processing.Add(item.Guid, false);
-            }
-            else if (item.RequestType == RequestType.Renderer)
-            {
-                if (processingRendererItem == item.Guid)
-                    return;
-                else
-                {
-                    bw.CancelAsync(priority);
-                    processingRendererItem = item.Guid;
-                }
-            }
-            else if (item.RequestType == RequestType.Gallery)
-            {
-                if (processingGalleryItem == item.Guid)
-                    return;
-                else
-                {
-                    bw.CancelAsync(priority);
-                    processingGalleryItem = item.Guid;
-                }
-            }
-
-            // Raise the ThumbnailCaching event
-            if (mImageListView != null)
-                mImageListView.OnThumbnailCachingInternal(item.Guid, item.Size);
-
-            // Add the item to the queue for processing
-            bw.RunWorkerAsync(item, priority, item.RequestType != RequestType.Thumbnail);
-        }
-        /// <summary>
-        /// Pushes the given item to the worker queue.
-        /// </summary>
-        /// <param name="item">The item to add to the worker queue.</param>
-        private void RunWorker(CacheRequest item)
-        {
-            RunWorker(item, 0);
-        }
-        #endregion
-
-        #region Dispose
-        /// <summary>
-        /// Performs application-defined tasks associated with freeing,
-        /// releasing, or resetting unmanaged resources.
-        /// </summary>
-        public void Dispose()
-        {
-            if (!disposed)
-            {
-                bw.DoWork -= bw_DoWork;
-                bw.RunWorkerCompleted -= bw_RunWorkerCompleted;
-
-                Clear();
-                bw.Dispose();
-
-                disposed = true;
-
-                GC.SuppressFinalize(this);
-            }
-        }
-#if DEBUG
-        /// <summary>
-        /// Releases unmanaged resources and performs other cleanup operations before the
-        /// ImageListViewCacheManager is reclaimed by garbage collection.
-        /// </summary>
-        ~ImageListViewCacheThumbnail()
-        {
-            System.Diagnostics.Debug.Print("Finalizer of {0} called.", GetType());
-            Dispose();
-        }
-#endif
-        #endregion
-    }
-}
+﻿// ImageListView - A listview control for image files
+// Copyright (C) 2009 Ozgur Ozcitak
+//
+// Licensed under the Apache License, Version 2.0 (the "License");
+// you may not use this file except in compliance with the License.
+// You may obtain a copy of the License at
+//
+//     http://www.apache.org/licenses/LICENSE-2.0
+//
+// Unless required by applicable law or agreed to in writing, software
+// distributed under the License is distributed on an "AS IS" BASIS,
+// WITHOUT WARRANTIES OR CONDITIONS OF ANY KIND, either express or implied.
+// See the License for the specific language governing permissions and
+// limitations under the License.
+//
+// Ozgur Ozcitak (ozcitak@yahoo.com)
+
+using System;
+using System.Collections.Generic;
+using System.Drawing;
+using System.Threading;
+using System.IO;
+using System.Security.Cryptography;
+using System.Text;
+
+namespace Manina.Windows.Forms
+{
+    /// <summary>
+    /// Represents the cache manager responsible for asynchronously loading
+    /// item thumbnails.
+    /// </summary>
+    internal class ImageListViewCacheThumbnail : IDisposable
+    {
+        #region Member Variables
+        private QueuedBackgroundWorker bw;
+        private SynchronizationContext context;
+        private SendOrPostCallback checkProcessingCallback;
+
+        private ImageListView mImageListView;
+
+        internal PersistentCache diskCache;
+        private Dictionary<Guid, CacheItem> thumbCache;
+        private Dictionary<Guid, bool> processing;
+        private Guid processingRendererItem;
+        private Guid processingGalleryItem;
+        private Dictionary<Guid, bool> editCache;
+        private CacheItem rendererItem;
+        private CacheItem galleryItem;
+
+        private List<Guid> removedItems;
+
+        private bool disposed;
+        #endregion
+
+        #region RequestType Enum
+        private enum RequestType
+        {
+            /// <summary>
+            /// This is a thumbnail request.
+            /// </summary>
+            Thumbnail,
+            /// <summary>
+            /// This is a large image request for use in Gallery or Pane view modes.
+            /// </summary>
+            Gallery,
+            /// <summary>
+            /// This is a renderer request.
+            /// </summary>
+            Renderer
+        }
+        #endregion
+
+        #region CacheRequest Class
+        /// <summary>
+        /// Represents a cache request.
+        /// </summary>
+        private class CacheRequest
+        {
+            /// <summary>
+            /// Gets the guid of the item.
+            /// </summary>
+            public Guid Guid { get; private set; }
+            /// <summary>
+            /// Gets the adaptor of this item.
+            /// </summary>
+            public ImageListView.ImageListViewItemAdaptor Adaptor { get; private set; }
+            /// <summary>
+            /// Gets the public key for the virtual item.
+            /// </summary>
+            public object VirtualItemKey { get; private set; }
+            /// <summary>
+            /// Gets the size of the requested thumbnail.
+            /// </summary>
+            public Size Size { get; private set; }
+            /// <summary>
+            /// Gets embedded thumbnail extraction behavior.
+            /// </summary>
+            public UseEmbeddedThumbnails UseEmbeddedThumbnails { get; private set; }
+            /// <summary>
+            /// Gets Exif rotation behavior.
+            /// </summary>
+            public bool AutoRotate { get; private set; }
+            /// <summary>
+            /// Gets the type of this request.
+            /// </summary>
+            public RequestType RequestType { get; private set; }
+
+            /// <summary>
+            /// Initializes a new instance of the <see cref="CacheRequest"/> class
+            /// for use with a virtual item.
+            /// </summary>
+            /// <param name="guid">The guid of the ImageListViewItem.</param>
+            /// <param name="adaptor">The adaptor of this item.</param>
+            /// <param name="key">The public key for the virtual item.</param>
+            /// <param name="size">The size of the requested thumbnail.</param>
+            /// <param name="useEmbeddedThumbnails">UseEmbeddedThumbnails property of the owner control.</param>
+            /// <param name="autoRotate">AutoRotate property of the owner control.</param>
+            /// <param name="requestType">Type of this request.</param>
+            public CacheRequest(Guid guid, ImageListView.ImageListViewItemAdaptor adaptor, object key, Size size, UseEmbeddedThumbnails useEmbeddedThumbnails, bool autoRotate, RequestType requestType)
+            {
+                Guid = guid;
+                VirtualItemKey = key;
+                Adaptor = adaptor;
+                Size = size;
+                UseEmbeddedThumbnails = useEmbeddedThumbnails;
+                AutoRotate = autoRotate;
+                RequestType = requestType;
+            }
+
+            /// <summary>
+            /// Returns a <see cref="System.String"/> that represents this instance.
+            /// </summary>
+            public override string ToString()
+            {
+                return "CacheRequest (" + VirtualItemKey.ToString() + ")";
+            }
+        }
+        #endregion
+
+        #region CacheItem Class
+        /// <summary>
+        /// Represents an item in the thumbnail cache.
+        /// </summary>
+        private class CacheItem : IDisposable
+        {
+            private bool disposed;
+
+            /// <summary>
+            /// Gets the guid of the item.
+            /// </summary>
+            public Guid Guid { get; private set; }
+            /// <summary>
+            /// Gets the size of the requested thumbnail.
+            /// </summary>
+            public Size Size { get; private set; }
+            /// <summary>
+            /// Gets the cached image.
+            /// </summary>
+            public Image Image { get; private set; }
+            /// <summary>
+            /// Gets or sets the state of the cache item.
+            /// </summary>
+            public CacheState State { get; set; }
+            /// <summary>
+            /// Gets embedded thumbnail extraction behavior.
+            /// </summary>
+            public UseEmbeddedThumbnails UseEmbeddedThumbnails { get; private set; }
+            /// <summary>
+            /// Gets Exif rotation behavior.
+            /// </summary>
+            public bool AutoRotate { get; private set; }
+
+            /// <summary>
+            /// Initializes a new instance of the <see cref="CacheItem"/> class
+            /// for use with a virtual item.
+            /// </summary>
+            /// <param name="guid">The guid of the ImageListViewItem.</param>
+            /// <param name="size">The size of the requested thumbnail.</param>
+            /// <param name="image">The thumbnail image.</param>
+            /// <param name="state">The cache state of the item.</param>
+            /// <param name="useEmbeddedThumbnails">UseEmbeddedThumbnails property of the owner control.</param>
+            /// <param name="autoRotate">AutoRotate property of the owner control.</param>
+            public CacheItem(Guid guid, Size size, Image image, CacheState state, UseEmbeddedThumbnails useEmbeddedThumbnails, bool autoRotate)
+            {
+                Guid = guid;
+                Size = size;
+                Image = image;
+                State = state;
+                UseEmbeddedThumbnails = useEmbeddedThumbnails;
+                AutoRotate = autoRotate;
+                disposed = false;
+            }
+
+            /// <summary>
+            /// Performs application-defined tasks associated with 
+            /// freeing, releasing, or resetting unmanaged resources.
+            /// </summary>
+            public void Dispose()
+            {
+                if (!disposed)
+                {
+                    if (Image != null)
+                    {
+                        Image.Dispose();
+                        Image = null;
+                    }
+
+                    disposed = true;
+                    GC.SuppressFinalize(this);
+                }
+            }
+#if DEBUG
+            /// <summary>
+            /// Releases unmanaged resources and performs other cleanup operations before the
+            /// class is reclaimed by garbage collection.
+            /// </summary>
+            ~CacheItem()
+            {
+                if (Image != null)
+                    System.Diagnostics.Debug.Print("Finalizer of {0} called for non-empty cache item.", GetType());
+                Dispose();
+            }
+#endif
+        }
+        #endregion
+
+        #region CanContinueProcessingEventArgs
+        /// <summary>
+        /// Represents the event arguments for the <see cref="CanContinueProcessing"/> callback.
+        /// </summary>
+        private class CanContinueProcessingEventArgs : EventArgs
+        {
+            /// <summary>
+            /// Gets the request.
+            /// </summary>
+            public CacheRequest Request { get; private set; }
+            /// <summary>
+            /// Gets whether this item should be processed.
+            /// </summary>
+            public bool ContinueProcessing { get; set; }
+
+            /// <summary>
+            /// Initializes a new instance of the <see cref="CanContinueProcessingEventArgs"/> class.
+            /// </summary>
+            /// <param name="request">The cache request.</param>
+            public CanContinueProcessingEventArgs(CacheRequest request)
+            {
+                Request = request;
+                ContinueProcessing = true;
+            }
+        }
+        #endregion
+
+        #region Properties
+        /// <summary>
+        /// Determines whether the cache manager retries loading items on errors.
+        /// </summary>
+        public bool RetryOnError { get; internal set; }
+        /// <summary>
+        /// Gets or sets the cache mode.
+        /// </summary>
+        public CacheMode CacheMode { get; internal set; }
+        /// <summary>
+        /// Gets or sets the cache limit as count of items.
+        /// </summary>
+        public int CacheLimitAsItemCount { get; internal set; }
+        /// <summary>
+        /// Gets or sets the cache limit as allocated memory in MB.
+        /// </summary>
+        public long CacheLimitAsMemory { get; internal set; }
+        /// <summary>
+        /// Gets the approximate amount of memory used by the cache.
+        /// </summary>
+        public long MemoryUsed { get; private set; }
+        /// <summary>
+        /// Gets the approximate amount of memory used by removed items in the cache.
+        /// This memory can be reclaimed by calling <see cref="Purge()"/>.
+        /// </summary>
+        public long MemoryUsedByRemoved { get; private set; }
+        /// <summary>
+        /// Returns the count of items in the cache.
+        /// </summary>
+        public long CacheSize
+        {
+            get { return thumbCache.Count; }
+        }
+        #endregion
+
+        #region Constructor
+        /// <summary>
+        /// Initializes a new instance of the <see cref="ImageListViewCacheThumbnail"/> class.
+        /// </summary>
+        /// <param name="owner">The owner control.</param>
+        public ImageListViewCacheThumbnail(ImageListView owner)
+        {
+            context = null;
+            bw = new QueuedBackgroundWorker();
+            bw.ProcessingMode = ProcessingMode.LIFO;
+            bw.IsBackground = true;
+            bw.ThreadName = "Thumbnail Cache Worker Thread";
+            bw.DoWork += bw_DoWork;
+            bw.RunWorkerCompleted += bw_RunWorkerCompleted;
+
+            checkProcessingCallback = new SendOrPostCallback(CanContinueProcessing);
+
+            mImageListView = owner;
+            diskCache = new PersistentCache();
+            diskCache.Size = 100 * 1024 * 1024; // 100 MB disk cache
+            CacheMode = CacheMode.OnDemand;
+            CacheLimitAsItemCount = 0;
+            CacheLimitAsMemory = 20 * 1024 * 1024;
+            RetryOnError = false;
+
+            thumbCache = new Dictionary<Guid, CacheItem>();
+            editCache = new Dictionary<Guid, bool>();
+            processing = new Dictionary<Guid, bool>();
+            processingRendererItem = Guid.Empty;
+            processingGalleryItem = Guid.Empty;
+
+            rendererItem = null;
+            galleryItem = null;
+
+            MemoryUsed = 0;
+            MemoryUsedByRemoved = 0;
+            removedItems = new List<Guid>();
+
+            disposed = false;
+        }
+        #endregion
+
+        #region Context Callbacks
+        /// <summary>
+        /// Determines if the item should be processed.
+        /// </summary>
+        /// <param name="item">The <see cref="CacheItem"/> to check.</param>
+        /// <returns>true if the item should be processed; otherwise false.</returns>
+        private bool OnCanContinueProcessing(CacheRequest item)
+        {
+            CanContinueProcessingEventArgs arg = new CanContinueProcessingEventArgs(item);
+            context.Send(checkProcessingCallback, arg);
+            return arg.ContinueProcessing;
+        }
+        /// <summary>
+        /// Determines if the item should be processed.
+        /// </summary>
+        /// <param name="argument">The event argument.</param>
+        /// <returns>true if the item should be processed; otherwise false.</returns>
+        private void CanContinueProcessing(object argument)
+        {
+            CanContinueProcessingEventArgs arg = argument as CanContinueProcessingEventArgs;
+            CacheRequest request = arg.Request;
+            bool canProcess = true;
+
+            // Is it in the edit cache?
+            if (canProcess && editCache.ContainsKey(request.Guid))
+                canProcess = false;
+
+            // Is it already cached?
+            if (canProcess && (request.RequestType == RequestType.Thumbnail))
+            {
+                CacheItem existing = null;
+                thumbCache.TryGetValue(request.Guid, out existing);
+                if (existing != null && existing.Size == request.Size && existing.UseEmbeddedThumbnails == request.UseEmbeddedThumbnails && existing.AutoRotate == request.AutoRotate)
+                    canProcess = false;
+
+                // Is it outside the visible area?
+                if (canProcess && (CacheMode == CacheMode.OnDemand) && mImageListView != null && !mImageListView.IsItemVisible(request.Guid))
+                    canProcess = false;
+            }
+            else if (canProcess && (request.RequestType == RequestType.Gallery))
+            {
+                CacheItem existing = galleryItem;
+                if (existing != null && existing.Guid == request.Guid && existing.Size == request.Size && existing.UseEmbeddedThumbnails == request.UseEmbeddedThumbnails && existing.AutoRotate == request.AutoRotate)
+                    canProcess = false;
+            }
+            else if (canProcess && (request.RequestType == RequestType.Renderer))
+            {
+                CacheItem existing = rendererItem;
+                if (existing != null && existing.Guid == request.Guid && existing.Size == request.Size && existing.UseEmbeddedThumbnails == request.UseEmbeddedThumbnails && existing.AutoRotate == request.AutoRotate)
+                    canProcess = false;
+            }
+
+            arg.ContinueProcessing = canProcess;
+        }
+        #endregion
+
+        #region QueuedBackgroundWorker Events
+        /// <summary>
+        /// Handles the RunWorkerCompleted event of the queued background worker.
+        /// </summary>
+        /// <param name="sender">The source of the event.</param>
+        /// <param name="e">The <see cref="Manina.Windows.Forms.QueuedWorkerCompletedEventArgs"/> 
+        /// instance containing the event data.</param>
+        void bw_RunWorkerCompleted(object sender, QueuedWorkerCompletedEventArgs e)
+        {
+            CacheRequest request = e.UserState as CacheRequest;
+            CacheItem result = e.Result as CacheItem;
+
+            // We are done processing
+            if (request.RequestType == RequestType.Renderer)
+                processingRendererItem = Guid.Empty;
+            else if (request.RequestType == RequestType.Gallery)
+                processingGalleryItem = Guid.Empty;
+            else
+                processing.Remove(request.Guid);
+
+            // Do not process the result if the cache operation
+            // was cancelled.
+            if (e.Cancelled)
+                return;
+
+            // Dispose old item and add to cache
+            if (request.RequestType == RequestType.Renderer)
+            {
+                if (rendererItem != null)
+                    rendererItem.Dispose();
+
+                rendererItem = result;
+            }
+            else if (request.RequestType == RequestType.Gallery)
+            {
+                if (galleryItem != null)
+                    galleryItem.Dispose();
+
+                galleryItem = result;
+            }
+            else if (result != null)
+            {
+                CacheItem existing = null;
+                if (thumbCache.TryGetValue(result.Guid, out existing))
+                {
+                    existing.Dispose();
+                    thumbCache.Remove(result.Guid);
+                }
+                thumbCache.Add(result.Guid, result);
+
+                if (result.Image != null)
+                {
+                    // Did the thumbnail size change while we were
+                    // creating the thumbnail?
+                    if (result.Size != mImageListView.ThumbnailSize)
+                        result.State = CacheState.Unknown;
+
+                    // Purge invisible items if we exceeded the cache limit
+                    MemoryUsed += GetImageMemorySize(result.Image);
+                    if (IsCacheLimitExceeded())
+                        PurgeInvisible(true);
+                }
+            }
+
+            //Refresh the control
+            if (mImageListView != null)
+            {
+                if (request.RequestType != RequestType.Thumbnail || mImageListView.IsItemVisible(request.Guid))
+                    mImageListView.Refresh(false, true);
+            }
+
+            // Raise the ThumbnailCached event
+            if (result != null && mImageListView != null)
+                mImageListView.OnThumbnailCachedInternal(result.Guid, result.Image, result.Size, request.RequestType == RequestType.Thumbnail);
+
+            // Raise the CacheError event
+            if (e.Error != null && mImageListView != null)
+                mImageListView.OnCacheErrorInternal(request.Guid, e.Error, CacheThread.Thumbnail);
+        }
+        /// <summary>
+        /// Handles the DoWork event of the queued background worker.
+        /// </summary>
+        /// <param name="sender">The source of the event.</param>
+        /// <param name="e">The <see cref="Manina.Windows.Forms.QueuedWorkerDoWorkEventArgs"/> instance 
+        /// containing the event data.</param>
+        void bw_DoWork(object sender, QueuedWorkerDoWorkEventArgs e)
+        {
+            CacheRequest request = e.Argument as CacheRequest;
+
+            // Should we continue processing this item?
+            // The callback checks the following and returns false if
+            //   the item is already cached -OR-
+            //   the item is in the edit cache -OR-
+            //   the item is outside the visible area (only if the CacheMode is OnDemand).
+            if (!OnCanContinueProcessing(request))
+            {
+                e.Cancel = true;
+                return;
+            }
+
+            Image thumb = null;
+            string diskCacheKey = request.Adaptor.GetUniqueIdentifier(request.VirtualItemKey, request.Size, request.UseEmbeddedThumbnails, request.AutoRotate);
+
+            // Check the disk cache
+            using (Stream stream = diskCache.Read(diskCacheKey))
+            {
+                if (stream.Length > 0)
+                {
+                    thumb = new Bitmap(stream);
+                }
+            }
+
+            // Extract the thumbnail from the source image.
+            if (thumb == null)
+            {
+                thumb = request.Adaptor.GetThumbnail(request.VirtualItemKey, request.Size, request.UseEmbeddedThumbnails, request.AutoRotate);
+                // Save to disk cache
+                if (thumb != null)
+                {
+                    using (MemoryStream stream = new MemoryStream())
+                    {
+                        thumb.Save(stream, System.Drawing.Imaging.ImageFormat.Png);
+                        diskCache.Write(diskCacheKey, stream);
+                    }
+                }
+            }
+
+            // Return the thumbnail
+            CacheItem result = null;
+            if (thumb == null && !RetryOnError)
+            {
+                result = new CacheItem(request.Guid, request.Size, null, CacheState.Error, request.UseEmbeddedThumbnails, request.AutoRotate);
+            }
+            else
+            {
+                result = new CacheItem(request.Guid, request.Size, thumb, CacheState.Cached, request.UseEmbeddedThumbnails, request.AutoRotate);
+            }
+
+            e.Result = result;
+        }
+        #endregion
+
+        #region Instance Methods
+        /// <summary>
+        /// Pauses the cache threads. 
+        /// </summary>
+        public void Pause()
+        {
+            bw.Pause();
+        }
+        /// <summary>
+        /// Resumes the cache threads. 
+        /// </summary>
+        public void Resume()
+        {
+            bw.Resume();
+        }
+        /// <summary>
+        /// Starts editing an item. While items are edited,
+        /// the cache thread will not work on them to prevent collisions.
+        /// </summary>
+        /// <param name="guid">The guid representing the item</param>
+        public void BeginItemEdit(Guid guid)
+        {
+            if (!editCache.ContainsKey(guid))
+            {
+                editCache.Add(guid, false);
+            }
+        }
+        /// <summary>
+        /// Ends editing an item. After this call, item
+        /// image will be continued to be fetched by the thread.
+        /// </summary>
+        /// <param name="guid">The guid representing the item.</param>
+        public void EndItemEdit(Guid guid)
+        {
+            editCache.Remove(guid);
+        }
+        /// <summary>
+        /// Rebuilds the thumbnail cache.
+        /// Old thumbnails will be kept until they are overwritten
+        /// by new ones.
+        /// </summary>
+        public void Rebuild()
+        {
+            foreach (CacheItem item in thumbCache.Values)
+                item.State = CacheState.Unknown;
+            diskCache.Clear();
+        }
+        /// <summary>
+        /// Clears the thumbnail cache.
+        /// </summary>
+        public void Clear()
+        {
+            foreach (CacheItem item in thumbCache.Values)
+                item.Dispose();
+            thumbCache.Clear();
+
+            if (rendererItem != null)
+                rendererItem.Dispose();
+            rendererItem = null;
+
+            bw.CancelAsync();
+
+            MemoryUsed = 0;
+            MemoryUsedByRemoved = 0;
+            removedItems.Clear();
+            processing.Clear();
+            processingRendererItem = Guid.Empty;
+
+            // Empty persistent cache
+            diskCache.Clear();
+        }
+        /// <summary>
+        /// Removes the given item from the cache.
+        /// </summary>
+        /// <param name="guid">The guid of the item to remove.</param>
+        public void Remove(Guid guid)
+        {
+            Remove(guid, false);
+        }
+        /// <summary>
+        /// Removes the given item from the cache.
+        /// </summary>
+        /// <param name="guid">The guid of the item to remove.</param>
+        /// <param name="removeNow">true to remove the item now; false to remove the
+        /// item later when the cache is purged.</param>
+        public void Remove(Guid guid, bool removeNow)
+        {
+            CacheItem cacheItem = null;
+            if (!thumbCache.TryGetValue(guid, out cacheItem))
+                return;
+
+            if (removeNow)
+            {
+                MemoryUsed -= GetImageMemorySize(cacheItem.Size.Width, cacheItem.Size.Height);
+                cacheItem.Dispose();
+                thumbCache.Remove(guid);
+            }
+            else
+            {
+                MemoryUsedByRemoved += GetImageMemorySize(cacheItem.Size.Width, cacheItem.Size.Height);
+                removedItems.Add(guid);
+
+                Purge();
+            }
+
+            // Remove from disk cache
+            ImageListViewItem item = null;
+            if (mImageListView != null && mImageListView.Items.TryGetValue(guid, out item))
+            {
+                string diskCacheKey = item.Adaptor.GetUniqueIdentifier(item.VirtualItemKey, cacheItem.Size, cacheItem.UseEmbeddedThumbnails, cacheItem.AutoRotate);
+                diskCache.Remove(diskCacheKey);
+            }
+        }
+        /// <summary>
+        /// Purges removed items from the cache.
+        /// </summary>
+        /// <param name="force">true to purge the cache now, regardless of
+        /// memory usage; otherwise false to automatically purge the cache
+        /// depending on memory usage.</param>
+        public void Purge(bool force)
+        {
+            // Remove items now if we can free more than 25% of the cache limit
+            if (force || IsPurgeNeeded())
+            {
+                foreach (Guid guid in removedItems)
+                {
+                    CacheItem item = null;
+                    if (thumbCache.TryGetValue(guid, out item))
+                    {
+                        item.Dispose();
+                        thumbCache.Remove(guid);
+                    }
+                }
+                removedItems.Clear();
+                MemoryUsed -= MemoryUsedByRemoved;
+                MemoryUsedByRemoved = 0;
+            }
+        }
+        /// <summary>
+        /// Purges removed items from the cache automatically
+        /// depending on memory usage.
+        /// </summary>
+        public void Purge()
+        {
+            Purge(false);
+        }
+        /// <summary>
+        /// Purges invisible items from the cache.
+        /// </summary>
+        /// <param name="force">true to purge the cache now, regardless of
+        /// memory usage; otherwise false to automatically purge the cache
+        /// depending on memory usage.</param>
+        public void PurgeInvisible(bool force)
+        {
+            if (mImageListView == null)
+                return;
+
+            Dictionary<Guid, bool> visible = mImageListView.GetVisibleItems();
+
+            if (visible.Count == 0)
+                return;
+
+            foreach (KeyValuePair<Guid, CacheItem> item in thumbCache)
+            {
+                if (!visible.ContainsKey(item.Key))
+                {
+                    removedItems.Add(item.Key);
+                    MemoryUsedByRemoved += GetImageMemorySize(item.Value.Image);
+                }
+            }
+
+            Purge(force);
+        }
+        /// <summary>
+        /// Determines if removed items need to be purged. Removed items are purged
+        /// if they take up more than 25% of the cache limit.
+        /// </summary>
+        /// <returns>true if removed items need to be purged; otherwise false.</returns>
+        private bool IsPurgeNeeded()
+        {
+            return ((CacheLimitAsMemory != 0 && MemoryUsedByRemoved > CacheLimitAsMemory / 4) || (CacheLimitAsItemCount != 0 && removedItems.Count > CacheLimitAsItemCount / 4));
+        }
+        /// <summary>
+        /// Determines if the cache limit is exceeded.
+        /// </summary>
+        /// <returns>true if the cache limit is exceeded; otherwise false.</returns>
+        private bool IsCacheLimitExceeded()
+        {
+            return ((CacheLimitAsMemory != 0 && MemoryUsedByRemoved > CacheLimitAsMemory) || (CacheLimitAsItemCount != 0 && removedItems.Count > CacheLimitAsItemCount));
+        }
+        /// <summary>
+        /// Returns the memory usage of an image.
+        /// </summary>
+        /// <param name="image">A image.</param>
+        /// <returns>Memory size of the image.</returns>
+        private int GetImageMemorySize(Image image)
+        {
+            if (image != null)
+                return GetImageMemorySize(image.Width, image.Height);
+            else
+                return 0;
+        }
+        /// <summary>
+        /// Returns the memory usage of an image in of given dimensions.
+        /// The value is calculated aproximately as (Width * Height * BitsPerPixel / 8)
+        /// </summary>
+        /// <param name="width">Image width.</param>
+        /// <param name="height">Image height.</param>
+        /// <returns>Memory size of the image.</returns>
+        private int GetImageMemorySize(int width, int height)
+        {
+            return width * height * 24 / 8;
+        }
+        /// <summary>
+        /// Adds a virtual item to the cache queue.
+        /// </summary>
+        /// <param name="guid">The guid representing this item.</param>
+        /// <param name="adaptor">he adaptor for this item.</param>
+        /// <param name="key">The key of this item.</param>
+        /// <param name="thumbSize">Requested thumbnail size.</param>
+        /// <param name="useEmbeddedThumbnails">UseEmbeddedThumbnails property of the owner control.</param>
+        /// <param name="autoRotate">AutoRotate property of the owner control.</param>
+        public void Add(Guid guid, ImageListView.ImageListViewItemAdaptor adaptor, object key, Size thumbSize, UseEmbeddedThumbnails useEmbeddedThumbnails, bool autoRotate)
+        {
+            // Already cached?
+            CacheItem item = null;
+            if (thumbCache.TryGetValue(guid, out item))
+            {
+                if (item.Size == thumbSize && item.UseEmbeddedThumbnails == useEmbeddedThumbnails)
+                    return;
+            }
+
+            // Add to cache queue
+            RunWorker(new CacheRequest(guid, adaptor, key, thumbSize, useEmbeddedThumbnails, autoRotate, RequestType.Thumbnail));
+        }
+        /// <summary>
+        /// Adds a virtual item to the cache.
+        /// </summary>
+        /// <param name="guid">The guid representing this item.</param>
+        /// <param name="adaptor">The adaptor for this item.</param>
+        /// <param name="key">The key of this item.</param>
+        /// <param name="thumbSize">Requested thumbnail size.</param>
+        /// <param name="thumb">Thumbnail image to add to cache.</param>
+        /// <param name="useEmbeddedThumbnails">UseEmbeddedThumbnails property of the owner control.</param>
+        /// <param name="autoRotate">AutoRotate property of the owner control.</param>
+        public void Add(Guid guid, ImageListView.ImageListViewItemAdaptor adaptor, object key, Size thumbSize, Image thumb, UseEmbeddedThumbnails useEmbeddedThumbnails, bool autoRotate)
+        {
+            // Already cached?
+            CacheItem item = null;
+            if (thumbCache.TryGetValue(guid, out item))
+            {
+                if (item.Size == thumbSize && item.UseEmbeddedThumbnails == useEmbeddedThumbnails)
+                    return;
+            }
+
+            // Resize
+            thumb = Extractor.Instance.GetThumbnail(thumb, thumbSize, useEmbeddedThumbnails, autoRotate);
+
+            // Add to cache
+            thumbCache.Add(guid, new CacheItem(guid, thumbSize, thumb, CacheState.Cached, useEmbeddedThumbnails, autoRotate));
+
+            // Add to disk cache
+            using (MemoryStream stream = new MemoryStream())
+            {
+                string diskCacheKey = adaptor.GetUniqueIdentifier(key, thumbSize, useEmbeddedThumbnails, autoRotate);
+                thumb.Save(stream, System.Drawing.Imaging.ImageFormat.Png);
+                diskCache.Write(diskCacheKey, stream);
+            }
+
+            // Raise the cache events
+            if (mImageListView != null)
+            {
+                mImageListView.OnThumbnailCachedInternal(guid, thumb, thumbSize, true);
+                mImageListView.Refresh();
+            }
+        }
+        /// <summary>
+        /// Adds the virtual item image to the gallery cache queue.
+        /// </summary>
+        /// <param name="guid">The guid representing this item.</param>
+        /// <param name="adaptor">The adaptor for this item.</param>
+        /// <param name="key">The key of this item.</param>
+        /// <param name="thumbSize">Requested thumbnail size.</param>
+        /// <param name="useEmbeddedThumbnails">UseEmbeddedThumbnails property of the owner control.</param>
+        /// <param name="autoRotate">AutoRotate property of the owner control.</param>
+        public void AddToGalleryCache(Guid guid, ImageListView.ImageListViewItemAdaptor adaptor, object key, Size thumbSize, UseEmbeddedThumbnails useEmbeddedThumbnails, bool autoRotate)
+        {
+            // Already cached?
+            if (galleryItem != null && galleryItem.Guid == guid && galleryItem.Image != null && galleryItem.Size == thumbSize && galleryItem.UseEmbeddedThumbnails == useEmbeddedThumbnails && galleryItem.AutoRotate == autoRotate)
+                return;
+
+            // Add to cache queue
+            RunWorker(new CacheRequest(guid, adaptor, key, thumbSize, useEmbeddedThumbnails, autoRotate, RequestType.Gallery), 2);
+        }
+        /// <summary>
+        /// Adds the virtual item image to the renderer cache queue.
+        /// </summary>
+        /// <param name="guid">The guid representing this item.</param>
+        /// <param name="adaptor">The adaptor of this item.</param>
+        /// <param name="key">The key of this item.</param>
+        /// <param name="thumbSize">Requested thumbnail size.</param>
+        /// <param name="useEmbeddedThumbnails">UseEmbeddedThumbnails property of the owner control.</param>
+        /// <param name="autoRotate">AutoRotate property of the owner control.</param>
+        public void AddToRendererCache(Guid guid, ImageListView.ImageListViewItemAdaptor adaptor, object key, Size thumbSize, UseEmbeddedThumbnails useEmbeddedThumbnails, bool autoRotate)
+        {
+            // Already cached?
+            if (rendererItem != null && rendererItem.Guid == guid && rendererItem.Image != null && rendererItem.Size == thumbSize && rendererItem.UseEmbeddedThumbnails == useEmbeddedThumbnails && rendererItem.AutoRotate == autoRotate)
+                return;
+
+            // Add to cache queue
+            RunWorker(new CacheRequest(guid, adaptor, key, thumbSize, useEmbeddedThumbnails, autoRotate, RequestType.Renderer), 1);
+        }
+        /// <summary>
+        /// Gets the image from the renderer cache. If the image is not cached,
+        /// null will be returned.
+        /// </summary>
+        /// <param name="guid">The guid representing this item.</param>
+        /// <param name="thumbSize">Requested thumbnail size.</param>
+        /// <param name="useEmbeddedThumbnails">UseEmbeddedThumbnails property of the owner control.</param>
+        /// <param name="autoRotate">AutoRotate property of the owner control.</param>
+        public Image GetRendererImage(Guid guid, Size thumbSize, UseEmbeddedThumbnails useEmbeddedThumbnails, bool autoRotate)
+        {
+            if (rendererItem != null && rendererItem.Guid == guid && rendererItem.Image != null && rendererItem.Size == thumbSize && rendererItem.UseEmbeddedThumbnails == useEmbeddedThumbnails && rendererItem.AutoRotate == autoRotate)
+                return rendererItem.Image;
+            else
+                return null;
+        }
+        /// <summary>
+        /// Gets the image from the gallery cache. If the image is not cached,
+        /// null will be returned.
+        /// </summary>
+        /// <param name="guid">The guid representing this item.</param>
+        /// <param name="thumbSize">Requested thumbnail size.</param>
+        /// <param name="useEmbeddedThumbnails">UseEmbeddedThumbnails property of the owner control.</param>
+        /// <param name="autoRotate">AutoRotate property of the owner control.</param>
+        public Image GetGalleryImage(Guid guid, Size thumbSize, UseEmbeddedThumbnails useEmbeddedThumbnails, bool autoRotate)
+        {
+            if (galleryItem != null && galleryItem.Guid == guid && galleryItem.Image != null && galleryItem.Size == thumbSize && galleryItem.UseEmbeddedThumbnails == useEmbeddedThumbnails && galleryItem.AutoRotate == autoRotate)
+                return galleryItem.Image;
+            else
+                return null;
+        }
+        /// <summary>
+        /// Gets the image from the thumbnail cache. If the image is not cached,
+        /// null will be returned.
+        /// </summary>
+        /// <param name="guid">The guid representing this item.</param>
+        /// <param name="adaptor">The adaptor of this item.</param>
+        /// <param name="key">The key of this item.</param>
+        /// <param name="thumbSize">Requested thumbnail size.</param>
+        /// <param name="useEmbeddedThumbnails">UseEmbeddedThumbnails property of the owner control.</param>
+        /// <param name="autoRotate">AutoRotate property of the owner control.</param>
+        /// <param name="clone">true to return a clone of the cached image; otherwise false.</param>
+        public Image GetImage(Guid guid, ImageListView.ImageListViewItemAdaptor adaptor, object key, Size thumbSize, UseEmbeddedThumbnails useEmbeddedThumbnails, bool autoRotate, bool clone)
+        {
+            CacheItem item = null;
+            if (thumbCache.TryGetValue(guid, out item) && item != null && item.Image != null && item.Size == thumbSize && item.UseEmbeddedThumbnails == useEmbeddedThumbnails && item.AutoRotate == autoRotate)
+                return clone ? (Image)item.Image.Clone() : item.Image;
+            else
+            {
+                string diskCacheKey = adaptor.GetUniqueIdentifier(key, thumbSize, useEmbeddedThumbnails, autoRotate);
+
+                // Check the disk cache
+                using (Stream stream = diskCache.Read(diskCacheKey))
+                {
+                    if (stream.Length > 0)
+                    {
+                        return new Bitmap(stream);
+                    }
+                }
+                return null;
+            }
+        }
+        /// <summary>
+        /// Gets the cache state of the specified item.
+        /// </summary>
+        /// <param name="guid">The guid representing the item.</param>
+        /// <param name="thumbSize">Requested thumbnail size.</param>
+        /// <param name="useEmbeddedThumbnails">UseEmbeddedThumbnails property of the owner control.</param>
+        /// <param name="autoRotate">AutoRotate property of the owner control.</param>
+        public CacheState GetCacheState(Guid guid, Size thumbSize, UseEmbeddedThumbnails useEmbeddedThumbnails, bool autoRotate)
+        {
+            CacheItem item = null;
+            if (thumbCache.TryGetValue(guid, out item) && item != null && item.Size == thumbSize && item.UseEmbeddedThumbnails == useEmbeddedThumbnails && item.AutoRotate == autoRotate)
+                return item.State;
+
+            return CacheState.Unknown;
+        }
+        #endregion
+
+        #region RunWorker
+        /// <summary>
+        /// Pushes the given item to the worker queue. Items with high priority are renderer 
+        /// or gallery items, ie. large images in gallery and pane views and images requested 
+        /// by custom renderers. Items with 0 priority are regular thumbnails.
+        /// </summary>
+        /// <param name="item">The item to add to the worker queue.</param>
+        /// <param name="priority">Priority of the item in the queue.</param>
+        private void RunWorker(CacheRequest item, int priority)
+        {
+            // Get the current synchronization context
+            if (context == null)
+                context = SynchronizationContext.Current;
+
+            // Already being processed?
+            if (item.RequestType == RequestType.Thumbnail)
+            {
+                if (processing.ContainsKey(item.Guid))
+                    return;
+                else
+                    processing.Add(item.Guid, false);
+            }
+            else if (item.RequestType == RequestType.Renderer)
+            {
+                if (processingRendererItem == item.Guid)
+                    return;
+                else
+                {
+                    bw.CancelAsync(priority);
+                    processingRendererItem = item.Guid;
+                }
+            }
+            else if (item.RequestType == RequestType.Gallery)
+            {
+                if (processingGalleryItem == item.Guid)
+                    return;
+                else
+                {
+                    bw.CancelAsync(priority);
+                    processingGalleryItem = item.Guid;
+                }
+            }
+
+            // Raise the ThumbnailCaching event
+            if (mImageListView != null)
+                mImageListView.OnThumbnailCachingInternal(item.Guid, item.Size);
+
+            // Add the item to the queue for processing
+            bw.RunWorkerAsync(item, priority, item.RequestType != RequestType.Thumbnail);
+        }
+        /// <summary>
+        /// Pushes the given item to the worker queue.
+        /// </summary>
+        /// <param name="item">The item to add to the worker queue.</param>
+        private void RunWorker(CacheRequest item)
+        {
+            RunWorker(item, 0);
+        }
+        #endregion
+
+        #region Dispose
+        /// <summary>
+        /// Performs application-defined tasks associated with freeing,
+        /// releasing, or resetting unmanaged resources.
+        /// </summary>
+        public void Dispose()
+        {
+            if (!disposed)
+            {
+                bw.DoWork -= bw_DoWork;
+                bw.RunWorkerCompleted -= bw_RunWorkerCompleted;
+
+                Clear();
+                bw.Dispose();
+
+                disposed = true;
+
+                GC.SuppressFinalize(this);
+            }
+        }
+#if DEBUG
+        /// <summary>
+        /// Releases unmanaged resources and performs other cleanup operations before the
+        /// ImageListViewCacheManager is reclaimed by garbage collection.
+        /// </summary>
+        ~ImageListViewCacheThumbnail()
+        {
+            System.Diagnostics.Debug.Print("Finalizer of {0} called.", GetType());
+            Dispose();
+        }
+#endif
+        #endregion
+    }
+}