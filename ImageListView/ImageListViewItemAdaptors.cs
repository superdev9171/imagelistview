--- conflicted
+++ resolved
@@ -1,285 +1,268 @@
-﻿using System;
-using System.Collections.Generic;
-using System.Text;
-using System.Drawing;
-using System.IO;
-using System.Net;
-using System.Data;
-
-namespace Manina.Windows.Forms
-{
-    /// <summary>
-    /// Represents the built-in adaptors.
-    /// </summary>
-    public static class ImageListViewItemAdaptors
-    {
-        #region FileSystemAdaptor
-        /// <summary>
-        /// Represents a file system adaptor.
-        /// </summary>
-        public class FileSystemAdaptor : ImageListView.ImageListViewItemAdaptor
-        {
-            private bool disposed;
-
-            /// <summary>
-            /// Initializes a new instance of the <see cref="FileSystemAdaptor"/> class.
-            /// </summary>
-            public FileSystemAdaptor()
-            {
-                disposed = false;
-            }
-
-            /// <summary>
-            /// Returns the thumbnail image for the given item.
-            /// </summary>
-            /// <param name="key">Item key.</param>
-            /// <param name="size">Requested image size.</param>
-            /// <param name="useEmbeddedThumbnails">Embedded thumbnail usage.</param>
-            /// <param name="useExifOrientation">true to automatically rotate images based on Exif orientation; otherwise false.</param>
-            /// <param name="useWIC">true to use Windows Imaging Component; otherwise false.</param>
-            /// <returns>The thumbnail image from the given item or null if an error occurs.</returns>
-            public override Image GetThumbnail(object key, Size size, UseEmbeddedThumbnails useEmbeddedThumbnails, bool useExifOrientation, bool useWIC)
-            {
-                if (disposed)
-                    return null;
-
-                string filename = (string)key;
-                if (File.Exists(filename))
-<<<<<<< HEAD
-                    return ThumbnailExtractor.FromFile(filename, size, useEmbeddedThumbnails, useExifOrientation, useWIC);
-=======
-                    return Extractor.Instance.GetThumbnail(filename, size, useEmbeddedThumbnails, useExifOrientation);
->>>>>>> 8268b91c
-                else
-                    return null;
-            }
-            /// <summary>
-            /// Returns a unique identifier for this thumbnail to be used in persistent
-            /// caching.
-            /// </summary>
-            /// <param name="key">Item key.</param>
-            /// <param name="size">Requested image size.</param>
-            /// <param name="useEmbeddedThumbnails">Embedded thumbnail usage.</param>
-            /// <param name="useExifOrientation">true to automatically rotate images based on Exif orientation; otherwise false.</param>
-            /// <param name="useWIC">true to use Windows Imaging Component; otherwise false.</param>
-            /// <returns>A unique identifier string for the thumnail.</returns>
-            public override string GetUniqueIdentifier(object key, Size size, UseEmbeddedThumbnails useEmbeddedThumbnails, bool useExifOrientation, bool useWIC)
-            {
-                StringBuilder sb = new StringBuilder();
-                sb.Append((string)key);// Filename
-                sb.Append(':');
-                sb.Append(size.Width); // Thumbnail size
-                sb.Append(',');
-                sb.Append(size.Height);
-                sb.Append(':');
-                sb.Append(useEmbeddedThumbnails);
-                sb.Append(':');
-                sb.Append(useExifOrientation);
-                sb.Append(':');
-                sb.Append(useWIC);
-                return sb.ToString();
-            }
-            /// <summary>
-            /// Returns the path to the source image for use in drag operations.
-            /// </summary>
-            /// <param name="key">Item key.</param>
-            /// <returns>The path to the source image.</returns>
-            public override string GetSourceImage(object key)
-            {
-                if (disposed)
-                    return null;
-
-                string filename = (string)key;
-                return filename;
-            }
-            /// <summary>
-            /// Returns the details for the given item.
-            /// </summary>
-            /// <param name="key">Item key.</param>
-            /// <param name="useWIC">true to use Windows Imaging Component; otherwise false.</param>
-            /// <returns>An array of tuples containing item details or null if an error occurs.</returns>
-            public override Utility.Tuple<ColumnType, string, object>[] GetDetails(object key, bool useWIC)
-            {
-                if (disposed)
-                    return null;
-
-                string filename = (string)key;
-                List<Utility.Tuple<ColumnType, string, object>> details = new List<Utility.Tuple<ColumnType, string, object>>();
-
-                // Get file info
-                if (File.Exists(filename))
-                {
-                    FileInfo info = new FileInfo(filename);
-                    details.Add(new Utility.Tuple<ColumnType, string, object>(ColumnType.DateCreated, string.Empty, info.CreationTime));
-                    details.Add(new Utility.Tuple<ColumnType, string, object>(ColumnType.DateAccessed, string.Empty, info.LastAccessTime));
-                    details.Add(new Utility.Tuple<ColumnType, string, object>(ColumnType.DateModified, string.Empty, info.LastWriteTime));
-                    details.Add(new Utility.Tuple<ColumnType, string, object>(ColumnType.FileSize, string.Empty, info.Length));
-                    details.Add(new Utility.Tuple<ColumnType, string, object>(ColumnType.FilePath, string.Empty, info.DirectoryName ?? ""));
-                    details.Add(new Utility.Tuple<ColumnType, string, object>(ColumnType.FolderName, string.Empty, info.Directory.Name ?? ""));
-
-                    // Get metadata
-                    MetadataExtractor metadata = MetadataExtractor.FromFile(filename, useWIC);
-                    details.Add(new Utility.Tuple<ColumnType, string, object>(ColumnType.Dimensions, string.Empty, new Size(metadata.Width, metadata.Height)));
-                    details.Add(new Utility.Tuple<ColumnType, string, object>(ColumnType.Resolution, string.Empty, new SizeF((float)metadata.DPIX, (float)metadata.DPIY)));
-                    details.Add(new Utility.Tuple<ColumnType, string, object>(ColumnType.ImageDescription, string.Empty, metadata.ImageDescription ?? ""));
-                    details.Add(new Utility.Tuple<ColumnType, string, object>(ColumnType.EquipmentModel, string.Empty, metadata.EquipmentModel ?? ""));
-                    details.Add(new Utility.Tuple<ColumnType, string, object>(ColumnType.DateTaken, string.Empty, metadata.DateTaken));
-                    details.Add(new Utility.Tuple<ColumnType, string, object>(ColumnType.Artist, string.Empty, metadata.Artist ?? ""));
-                    details.Add(new Utility.Tuple<ColumnType, string, object>(ColumnType.Copyright, string.Empty, metadata.Copyright ?? ""));
-                    details.Add(new Utility.Tuple<ColumnType, string, object>(ColumnType.ExposureTime, string.Empty, (float)metadata.ExposureTime));
-                    details.Add(new Utility.Tuple<ColumnType, string, object>(ColumnType.FNumber, string.Empty, (float)metadata.FNumber));
-                    details.Add(new Utility.Tuple<ColumnType, string, object>(ColumnType.ISOSpeed, string.Empty, (ushort)metadata.ISOSpeed));
-                    details.Add(new Utility.Tuple<ColumnType, string, object>(ColumnType.UserComment, string.Empty, metadata.Comment ?? ""));
-                    details.Add(new Utility.Tuple<ColumnType, string, object>(ColumnType.Rating, string.Empty, (ushort)metadata.Rating));
-                    details.Add(new Utility.Tuple<ColumnType, string, object>(ColumnType.Software, string.Empty, metadata.Software ?? ""));
-                    details.Add(new Utility.Tuple<ColumnType, string, object>(ColumnType.FocalLength, string.Empty, (float)metadata.FocalLength));
-                }
-
-                return details.ToArray();
-            }
-            /// <summary>
-            /// Performs application-defined tasks associated with freeing,
-            /// releasing, or resetting unmanaged resources.
-            /// </summary>
-            public override void Dispose()
-            {
-                disposed = true;
-            }
-        }
-        #endregion
-
-        #region URIAdaptor
-        /// <summary>
-        /// Represents a URI adaptor.
-        /// </summary>
-        public class URIAdaptor : ImageListView.ImageListViewItemAdaptor
-        {
-            private bool disposed;
-
-            /// <summary>
-            /// Initializes a new instance of the <see cref="URIAdaptor"/> class.
-            /// </summary>
-            public URIAdaptor()
-            {
-                disposed = false;
-            }
-
-            /// <summary>
-            /// Returns the thumbnail image for the given item.
-            /// </summary>
-            /// <param name="key">Item key.</param>
-            /// <param name="size">Requested image size.</param>
-            /// <param name="useEmbeddedThumbnails">Embedded thumbnail usage.</param>
-            /// <param name="useExifOrientation">true to automatically rotate images based on Exif orientation; otherwise false.</param>
-            /// <param name="useWIC">true to use Windows Imaging Component; otherwise false.</param>
-            /// <returns>The thumbnail image from the given item or null if an error occurs.</returns>
-            public override Image GetThumbnail(object key, Size size, UseEmbeddedThumbnails useEmbeddedThumbnails, bool useExifOrientation, bool useWIC)
-            {
-                if (disposed)
-                    return null;
-
-                string uri = (string)key;
-                try
-                {
-                    using (WebClient client = new WebClient())
-                    {
-                        byte[] imageData = client.DownloadData(uri);
-                        using (MemoryStream stream = new MemoryStream(imageData))
-                        {
-                            using (Image sourceImage = Image.FromStream(stream))
-                            {
-<<<<<<< HEAD
-                                return ThumbnailExtractor.FromImage(sourceImage, size, useEmbeddedThumbnails, useExifOrientation, useWIC);
-=======
-                                return Extractor.Instance.GetThumbnail(sourceImage, size, useEmbeddedThumbnails, useExifOrientation);
->>>>>>> 8268b91c
-                            }
-                        }
-                    }
-                }
-                catch
-                {
-                    return null;
-                }
-            }
-            /// <summary>
-            /// Returns a unique identifier for this thumbnail to be used in persistent
-            /// caching.
-            /// </summary>
-            /// <param name="key">Item key.</param>
-            /// <param name="size">Requested image size.</param>
-            /// <param name="useEmbeddedThumbnails">Embedded thumbnail usage.</param>
-            /// <param name="useExifOrientation">true to automatically rotate images based on Exif orientation; otherwise false.</param>
-            /// <param name="useWIC">true to use Windows Imaging Component; otherwise false.</param>
-            /// <returns>A unique identifier string for the thumbnail.</returns>
-            public override string GetUniqueIdentifier(object key, Size size, UseEmbeddedThumbnails useEmbeddedThumbnails, bool useExifOrientation, bool useWIC)
-            {
-                StringBuilder sb = new StringBuilder();
-                sb.Append((string)key);// Uri
-                sb.Append(':');
-                sb.Append(size.Width); // Thumbnail size
-                sb.Append(',');
-                sb.Append(size.Height);
-                sb.Append(':');
-                sb.Append(useEmbeddedThumbnails);
-                sb.Append(':');
-                sb.Append(useExifOrientation);
-                sb.Append(':');
-                sb.Append(useWIC);
-                return sb.ToString();
-            }
-            /// <summary>
-            /// Returns the path to the source image for use in drag operations.
-            /// </summary>
-            /// <param name="key">Item key.</param>
-            /// <returns>The path to the source image.</returns>
-            public override string GetSourceImage(object key)
-            {
-                if (disposed)
-                    return null;
-
-                string uri = (string)key;
-                try
-                {
-                    string filename = Path.GetTempFileName();
-                    using (WebClient client = new WebClient())
-                    {
-                        client.DownloadFile(uri, filename);
-                        return filename;
-                    }
-                }
-                catch
-                {
-                    return null;
-                }
-            }
-            /// <summary>
-            /// Returns the details for the given item.
-            /// </summary>
-            /// <param name="key">Item key.</param>
-            /// <param name="useWIC">true to use Windows Imaging Component; otherwise false.</param>
-            /// <returns>An array of 2-tuples containing item details or null if an error occurs.</returns>
-            public override Utility.Tuple<ColumnType, string, object>[] GetDetails(object key, bool useWIC)
-            {
-                if (disposed)
-                    return null;
-
-                string uri = (string)key;
-                List<Utility.Tuple<ColumnType, string, object>> details = new List<Utility.Tuple<ColumnType, string, object>>();
-
-                details.Add(new Utility.Tuple<ColumnType, string, object>(ColumnType.Custom, "URL", uri));
-
-                return details.ToArray();
-            }
-            /// <summary>
-            /// Performs application-defined tasks associated with freeing,
-            /// releasing, or resetting unmanaged resources.
-            /// </summary>
-            public override void Dispose()
-            {
-                disposed = true;
-            }
-        }
-        #endregion
-    }
-}
+﻿using System;
+using System.Collections.Generic;
+using System.Text;
+using System.Drawing;
+using System.IO;
+using System.Net;
+using System.Data;
+
+namespace Manina.Windows.Forms
+{
+    /// <summary>
+    /// Represents the built-in adaptors.
+    /// </summary>
+    public static class ImageListViewItemAdaptors
+    {
+        #region FileSystemAdaptor
+        /// <summary>
+        /// Represents a file system adaptor.
+        /// </summary>
+        public class FileSystemAdaptor : ImageListView.ImageListViewItemAdaptor
+        {
+            private bool disposed;
+
+            /// <summary>
+            /// Initializes a new instance of the <see cref="FileSystemAdaptor"/> class.
+            /// </summary>
+            public FileSystemAdaptor()
+            {
+                disposed = false;
+            }
+
+            /// <summary>
+            /// Returns the thumbnail image for the given item.
+            /// </summary>
+            /// <param name="key">Item key.</param>
+            /// <param name="size">Requested image size.</param>
+            /// <param name="useEmbeddedThumbnails">Embedded thumbnail usage.</param>
+            /// <param name="useExifOrientation">true to automatically rotate images based on Exif orientation; otherwise false.</param>
+            /// <returns>The thumbnail image from the given item or null if an error occurs.</returns>
+            public override Image GetThumbnail(object key, Size size, UseEmbeddedThumbnails useEmbeddedThumbnails, bool useExifOrientation)
+            {
+                if (disposed)
+                    return null;
+
+                string filename = (string)key;
+                if (File.Exists(filename))
+                    return Extractor.Instance.GetThumbnail(filename, size, useEmbeddedThumbnails, useExifOrientation);
+                else
+                    return null;
+            }
+            /// <summary>
+            /// Returns a unique identifier for this thumbnail to be used in persistent
+            /// caching.
+            /// </summary>
+            /// <param name="key">Item key.</param>
+            /// <param name="size">Requested image size.</param>
+            /// <param name="useEmbeddedThumbnails">Embedded thumbnail usage.</param>
+            /// <param name="useExifOrientation">true to automatically rotate images based on Exif orientation; otherwise false.</param>
+            /// <returns>A unique identifier string for the thumnail.</returns>
+            public override string GetUniqueIdentifier(object key, Size size, UseEmbeddedThumbnails useEmbeddedThumbnails, bool useExifOrientation)
+            {
+                StringBuilder sb = new StringBuilder();
+                sb.Append((string)key);// Filename
+                sb.Append(':');
+                sb.Append(size.Width); // Thumbnail size
+                sb.Append(',');
+                sb.Append(size.Height);
+                sb.Append(':');
+                sb.Append(useEmbeddedThumbnails);
+                sb.Append(':');
+                sb.Append(useExifOrientation);
+                return sb.ToString();
+            }
+            /// <summary>
+            /// Returns the path to the source image for use in drag operations.
+            /// </summary>
+            /// <param name="key">Item key.</param>
+            /// <returns>The path to the source image.</returns>
+            public override string GetSourceImage(object key)
+            {
+                if (disposed)
+                    return null;
+
+                string filename = (string)key;
+                return filename;
+            }
+            /// <summary>
+            /// Returns the details for the given item.
+            /// </summary>
+            /// <param name="key">Item key.</param>
+            /// <returns>An array of tuples containing item details or null if an error occurs.</returns>
+            public override Utility.Tuple<ColumnType, string, object>[] GetDetails(object key)
+            {
+                if (disposed)
+                    return null;
+
+                string filename = (string)key;
+                List<Utility.Tuple<ColumnType, string, object>> details = new List<Utility.Tuple<ColumnType, string, object>>();
+
+                // Get file info
+                if (File.Exists(filename))
+                {
+                    FileInfo info = new FileInfo(filename);
+                    details.Add(new Utility.Tuple<ColumnType, string, object>(ColumnType.DateCreated, string.Empty, info.CreationTime));
+                    details.Add(new Utility.Tuple<ColumnType, string, object>(ColumnType.DateAccessed, string.Empty, info.LastAccessTime));
+                    details.Add(new Utility.Tuple<ColumnType, string, object>(ColumnType.DateModified, string.Empty, info.LastWriteTime));
+                    details.Add(new Utility.Tuple<ColumnType, string, object>(ColumnType.FileSize, string.Empty, info.Length));
+                    details.Add(new Utility.Tuple<ColumnType, string, object>(ColumnType.FilePath, string.Empty, info.DirectoryName ?? ""));
+                    details.Add(new Utility.Tuple<ColumnType, string, object>(ColumnType.FolderName, string.Empty, info.Directory.Name ?? ""));
+
+                    // Get metadata
+                    Metadata metadata = Extractor.Instance.GetMetadata(filename);
+                    details.Add(new Utility.Tuple<ColumnType, string, object>(ColumnType.Dimensions, string.Empty, new Size(metadata.Width, metadata.Height)));
+                    details.Add(new Utility.Tuple<ColumnType, string, object>(ColumnType.Resolution, string.Empty, new SizeF((float)metadata.DPIX, (float)metadata.DPIY)));
+                    details.Add(new Utility.Tuple<ColumnType, string, object>(ColumnType.ImageDescription, string.Empty, metadata.ImageDescription ?? ""));
+                    details.Add(new Utility.Tuple<ColumnType, string, object>(ColumnType.EquipmentModel, string.Empty, metadata.EquipmentModel ?? ""));
+                    details.Add(new Utility.Tuple<ColumnType, string, object>(ColumnType.DateTaken, string.Empty, metadata.DateTaken));
+                    details.Add(new Utility.Tuple<ColumnType, string, object>(ColumnType.Artist, string.Empty, metadata.Artist ?? ""));
+                    details.Add(new Utility.Tuple<ColumnType, string, object>(ColumnType.Copyright, string.Empty, metadata.Copyright ?? ""));
+                    details.Add(new Utility.Tuple<ColumnType, string, object>(ColumnType.ExposureTime, string.Empty, (float)metadata.ExposureTime));
+                    details.Add(new Utility.Tuple<ColumnType, string, object>(ColumnType.FNumber, string.Empty, (float)metadata.FNumber));
+                    details.Add(new Utility.Tuple<ColumnType, string, object>(ColumnType.ISOSpeed, string.Empty, (ushort)metadata.ISOSpeed));
+                    details.Add(new Utility.Tuple<ColumnType, string, object>(ColumnType.UserComment, string.Empty, metadata.Comment ?? ""));
+                    details.Add(new Utility.Tuple<ColumnType, string, object>(ColumnType.Rating, string.Empty, (ushort)metadata.Rating));
+                    details.Add(new Utility.Tuple<ColumnType, string, object>(ColumnType.Software, string.Empty, metadata.Software ?? ""));
+                    details.Add(new Utility.Tuple<ColumnType, string, object>(ColumnType.FocalLength, string.Empty, (float)metadata.FocalLength));
+                }
+
+                return details.ToArray();
+            }
+            /// <summary>
+            /// Performs application-defined tasks associated with freeing,
+            /// releasing, or resetting unmanaged resources.
+            /// </summary>
+            public override void Dispose()
+            {
+                disposed = true;
+            }
+        }
+        #endregion
+
+        #region URIAdaptor
+        /// <summary>
+        /// Represents a URI adaptor.
+        /// </summary>
+        public class URIAdaptor : ImageListView.ImageListViewItemAdaptor
+        {
+            private bool disposed;
+
+            /// <summary>
+            /// Initializes a new instance of the <see cref="URIAdaptor"/> class.
+            /// </summary>
+            public URIAdaptor()
+            {
+                disposed = false;
+            }
+
+            /// <summary>
+            /// Returns the thumbnail image for the given item.
+            /// </summary>
+            /// <param name="key">Item key.</param>
+            /// <param name="size">Requested image size.</param>
+            /// <param name="useEmbeddedThumbnails">Embedded thumbnail usage.</param>
+            /// <param name="useExifOrientation">true to automatically rotate images based on Exif orientation; otherwise false.</param>
+            /// <returns>The thumbnail image from the given item or null if an error occurs.</returns>
+            public override Image GetThumbnail(object key, Size size, UseEmbeddedThumbnails useEmbeddedThumbnails, bool useExifOrientation)
+            {
+                if (disposed)
+                    return null;
+
+                string uri = (string)key;
+                try
+                {
+                    using (WebClient client = new WebClient())
+                    {
+                        byte[] imageData = client.DownloadData(uri);
+                        using (MemoryStream stream = new MemoryStream(imageData))
+                        {
+                            using (Image sourceImage = Image.FromStream(stream))
+                            {
+                                return Extractor.Instance.GetThumbnail(sourceImage, size, useEmbeddedThumbnails, useExifOrientation);
+                            }
+                        }
+                    }
+                }
+                catch
+                {
+                    return null;
+                }
+            }
+            /// <summary>
+            /// Returns a unique identifier for this thumbnail to be used in persistent
+            /// caching.
+            /// </summary>
+            /// <param name="key">Item key.</param>
+            /// <param name="size">Requested image size.</param>
+            /// <param name="useEmbeddedThumbnails">Embedded thumbnail usage.</param>
+            /// <param name="useExifOrientation">true to automatically rotate images based on Exif orientation; otherwise false.</param>
+            /// <returns>A unique identifier string for the thumbnail.</returns>
+            public override string GetUniqueIdentifier(object key, Size size, UseEmbeddedThumbnails useEmbeddedThumbnails, bool useExifOrientation)
+            {
+                StringBuilder sb = new StringBuilder();
+                sb.Append((string)key);// Uri
+                sb.Append(':');
+                sb.Append(size.Width); // Thumbnail size
+                sb.Append(',');
+                sb.Append(size.Height);
+                sb.Append(':');
+                sb.Append(useEmbeddedThumbnails);
+                sb.Append(':');
+                sb.Append(useExifOrientation);
+                sb.Append(':');
+                return sb.ToString();
+            }
+            /// <summary>
+            /// Returns the path to the source image for use in drag operations.
+            /// </summary>
+            /// <param name="key">Item key.</param>
+            /// <returns>The path to the source image.</returns>
+            public override string GetSourceImage(object key)
+            {
+                if (disposed)
+                    return null;
+
+                string uri = (string)key;
+                try
+                {
+                    string filename = Path.GetTempFileName();
+                    using (WebClient client = new WebClient())
+                    {
+                        client.DownloadFile(uri, filename);
+                        return filename;
+                    }
+                }
+                catch
+                {
+                    return null;
+                }
+            }
+            /// <summary>
+            /// Returns the details for the given item.
+            /// </summary>
+            /// <param name="key">Item key.</param>
+            /// <returns>An array of 2-tuples containing item details or null if an error occurs.</returns>
+            public override Utility.Tuple<ColumnType, string, object>[] GetDetails(object key)
+            {
+                if (disposed)
+                    return null;
+
+                string uri = (string)key;
+                List<Utility.Tuple<ColumnType, string, object>> details = new List<Utility.Tuple<ColumnType, string, object>>();
+
+                details.Add(new Utility.Tuple<ColumnType, string, object>(ColumnType.Custom, "URL", uri));
+
+                return details.ToArray();
+            }
+            /// <summary>
+            /// Performs application-defined tasks associated with freeing,
+            /// releasing, or resetting unmanaged resources.
+            /// </summary>
+            public override void Dispose()
+            {
+                disposed = true;
+            }
+        }
+        #endregion
+    }
+}